{
  "frameworks": {
    "netstandard1.3": {
      "dependencies": {
<<<<<<< HEAD
        "Microsoft.TargetingPack.Private.CoreCLR": "1.1.0-beta-24416-03"
=======
        "Microsoft.TargetingPack.Private.CoreCLR": "1.1.0-beta-24416-04"
>>>>>>> eec2d243
      },
      "imports": [
        "dotnet5.4"
      ]
    },
    "netstandard1.7": {
      "dependencies": {
        "Microsoft.TargetingPack.Private.CoreCLR": "1.1.0-beta-24416-03"
      },
      "imports": [
        "dotnet5.8"
      ]
    },
    "netcore50": {
      "dependencies": {
<<<<<<< HEAD
        "Microsoft.TargetingPack.Private.CoreCLR": "1.1.0-beta-24416-03"
=======
        "Microsoft.TargetingPack.Private.CoreCLR": "1.1.0-beta-24416-04"
>>>>>>> eec2d243
      }
    },
    "net463": {
      "dependencies": {
        "Microsoft.TargetingPack.NETFramework.v4.6": "1.0.1"
      }
    }
  }
}<|MERGE_RESOLUTION|>--- conflicted
+++ resolved
@@ -2,34 +2,18 @@
   "frameworks": {
     "netstandard1.3": {
       "dependencies": {
-<<<<<<< HEAD
-        "Microsoft.TargetingPack.Private.CoreCLR": "1.1.0-beta-24416-03"
-=======
         "Microsoft.TargetingPack.Private.CoreCLR": "1.1.0-beta-24416-04"
->>>>>>> eec2d243
       },
       "imports": [
         "dotnet5.4"
       ]
     },
-    "netstandard1.7": {
-      "dependencies": {
-        "Microsoft.TargetingPack.Private.CoreCLR": "1.1.0-beta-24416-03"
-      },
-      "imports": [
-        "dotnet5.8"
-      ]
-    },
     "netcore50": {
       "dependencies": {
-<<<<<<< HEAD
-        "Microsoft.TargetingPack.Private.CoreCLR": "1.1.0-beta-24416-03"
-=======
         "Microsoft.TargetingPack.Private.CoreCLR": "1.1.0-beta-24416-04"
->>>>>>> eec2d243
       }
     },
-    "net463": {
+    "net46": {
       "dependencies": {
         "Microsoft.TargetingPack.NETFramework.v4.6": "1.0.1"
       }
