// Licensed to the .NET Foundation under one or more agreements.
// The .NET Foundation licenses this file to you under the MIT license.
// See the LICENSE file in the project root for more information.

using Microsoft.Win32.SafeHandles;
using System.Diagnostics;
using System.Diagnostics.Contracts;
using System.Runtime.InteropServices;
using System.Threading;
using System.Threading.Tasks;

namespace System.IO
{
    /// <summary>Provides an implementation of a file stream for Unix files.</summary>
    internal sealed partial class UnixFileStream : FileStreamBase
    {
        /// <summary>The file descriptor wrapped in a file handle.</summary>
        private readonly SafeFileHandle _fileHandle;

        /// <summary>The path to the opened file.</summary>
        private readonly string _path;

        /// <summary>File mode.</summary>
        private readonly FileMode _mode;

        /// <summary>Whether the file is opened for reading, writing, or both.</summary>
        private readonly FileAccess _access;

        /// <summary>Advanced options requested when opening the file.</summary>
        private readonly FileOptions _options;

        /// <summary>If the file was opened with FileMode.Append, the length of the file when opened; otherwise, -1.</summary>
        private readonly long _appendStart = -1;

        /// <summary>
        /// Whether asynchronous read/write/flush operations should be performed using async I/O.
        /// On Windows FileOptions.Asynchronous controls how the file handle is configured, 
        /// and then as a result how operations are issued against that file handle.  On Unix, 
        /// there isn't any distinction around how file descriptors are created for async vs 
        /// sync, but we still differentiate how the operations are issued in order to provide
        /// similar behavioral semantics and performance characteristics as on Windows.  On
        /// Windows, if non-async, async read/write requests just delegate to the base stream,
        /// and no attempt is made to synchronize between sync and async operations on the stream;
        /// if async, then async read/write requests are implemented specially, and sync read/write
        /// requests are coordinated with async ones by implementing the sync ones over the async
        /// ones.  On Unix, we do something similar.  If non-async, async read/write requests just
        /// delegate to the base stream, and no attempt is made to synchronize.  If async, we use
        /// a semaphore to coordinate both sync and async operations.
        /// </summary>
        private readonly bool _useAsyncIO;

        /// <summary>
        /// Extra state used by the file stream when _useAsyncIO is true.  This includes
        /// the semaphore used to serialize all operation, the buffer/offset/count provided by the
        /// caller for ReadAsync/WriteAsync operations, and the last successful task returned
        /// synchronously from ReadAsync which can be reused if the count matches the next request.
        /// Only initialized when <see cref="_useAsyncIO"/> is true.
        /// </summary>
        private readonly AsyncState _asyncState;

        /// <summary>The length of the _buffer.</summary>
        private readonly int _bufferLength;

        /// <summary>Lazily-initialized buffer data from Write waiting to be written to the underlying handle, or data read from the underlying handle and waiting to be Read.</summary>
        private byte[] _buffer;

        /// <summary>The number of valid bytes in _buffer.</summary>
        private int _readLength;

        /// <summary>The next available byte to be read from the _buffer.</summary>
        private int _readPos;

        /// <summary>The next location in which a write should occur to the buffer.</summary>
        private int _writePos;

        /// <summary>Lazily-initialized value for whether the file supports seeking.</summary>
        private bool? _canSeek;

        /// <summary>Whether the file stream's handle has been exposed.</summary>
        private bool _exposedHandle;

        /// <summary>
        /// Currently cached position in the stream.  This should always mirror the underlying file descriptor's actual position,
        /// and should only ever be out of sync if another stream with access to this same file descriptor manipulates it, at which
        /// point we attempt to error out.
        /// </summary>
        private long _filePosition;

        /// <summary>Initializes a stream for reading or writing a Unix file.</summary>
        /// <param name="path">The path to the file.</param>
        /// <param name="mode">How the file should be opened.</param>
        /// <param name="access">Whether the file will be read, written, or both.</param>
        /// <param name="share">What other access to the file should be allowed.  This is currently ignored.</param>
        /// <param name="bufferSize">The size of the buffer to use when buffering.</param>
        /// <param name="options">Additional options for working with the file.</param>
        internal UnixFileStream(String path, FileMode mode, FileAccess access, FileShare share, int bufferSize, FileOptions options, FileStream parent)
            : base(parent)
        {
            // FileStream performs most of the general argument validation.  We can assume here that the arguments
            // are all checked and consistent (e.g. non-null-or-empty path; valid enums in mode, access, share, and options; etc.)
            // Store the arguments
            _path = path;
            _access = access;
            _mode = mode;
            _options = options;
            _bufferLength = bufferSize;
            if ((options & FileOptions.Asynchronous) != 0)
            {
                _useAsyncIO = true;
                _asyncState = new AsyncState();
            }

            // Translate the arguments into arguments for an open call.
            Interop.Sys.OpenFlags openFlags = PreOpenConfigurationFromOptions(mode, access, options); // FileShare currently ignored

            // If the file gets created a new, we'll select the permissions for it.  Most utilities by default use 666 (read and 
            // write for all). However, on Windows it's possible to write out a file and then execute it.  To maintain that similarity, 
            // we use 766, so that in addition the user has execute privileges. No matter what we choose, it'll be subject to the umask 
            // applied by the system, such that the actual permissions will typically be less than what we select here.
            const Interop.Sys.Permissions openPermissions =
                Interop.Sys.Permissions.S_IRWXU |
                Interop.Sys.Permissions.S_IRGRP | Interop.Sys.Permissions.S_IWGRP |
                Interop.Sys.Permissions.S_IROTH | Interop.Sys.Permissions.S_IWOTH;

            // Open the file and store the safe handle. Subsequent code in this method expects the safe handle to be initialized.
            _fileHandle = SafeFileHandle.Open(path, openFlags, (int)openPermissions);
            try
            {
                _fileHandle.IsAsync = _useAsyncIO;

                // Lock the file if requested via FileShare.  This is only advisory locking. FileShare.None implies an exclusive 
                // lock on the file and all other modes use a shared lock.  While this is not as granular as Windows, not mandatory, 
                // and not atomic with file opening, it's better than nothing.  Some kinds of files, e.g. FIFOs, don't support
                // locking on some platforms, e.g. OSX, and so if flock returns ENOTSUP, we similarly treat it as a hint and ignore it,
                // as we don't want to entirely prevent usage of a particular file simply because locking isn't supported.
                Interop.Sys.LockOperations lockOperation = (share == FileShare.None) ? Interop.Sys.LockOperations.LOCK_EX : Interop.Sys.LockOperations.LOCK_SH;
                CheckFileCall(Interop.Sys.FLock(_fileHandle, lockOperation | Interop.Sys.LockOperations.LOCK_NB), ignoreNotSupported: true);

                // These provide hints around how the file will be accessed.  Specifying both RandomAccess
                // and Sequential together doesn't make sense as they are two competing options on the same spectrum,
                // so if both are specified, we prefer RandomAccess (behavior on Windows is unspecified if both are provided).
                Interop.Sys.FileAdvice fadv =
                    (_options & FileOptions.RandomAccess) != 0 ? Interop.Sys.FileAdvice.POSIX_FADV_RANDOM :
                    (_options & FileOptions.SequentialScan) != 0 ? Interop.Sys.FileAdvice.POSIX_FADV_SEQUENTIAL :
                    0;
                if (fadv != 0)
                {
                    CheckFileCall(Interop.Sys.PosixFAdvise(_fileHandle, 0, 0, fadv), 
                        ignoreNotSupported: true); // just a hint.
                }

                // Jump to the end of the file if opened as Append.
                if (_mode == FileMode.Append)
                {
                    _appendStart = SeekCore(0, SeekOrigin.End);
                }
            }
            catch
            {
                // If anything goes wrong while setting up the stream, make sure we deterministically dispose
                // of the opened handle.
                _fileHandle.Dispose();
                _fileHandle = null;
                throw;
            }
        }

        /// <summary>Initializes a stream from an already open file handle (file descriptor).</summary>
        /// <param name="handle">The handle to the file.</param>
        /// <param name="access">Whether the file will be read, written, or both.</param>
        /// <param name="bufferSize">The size of the buffer to use when buffering.</param>
        /// <param name="useAsyncIO">Whether access to the stream is performed asynchronously.</param>
        internal UnixFileStream(SafeFileHandle handle, FileAccess access, int bufferSize, bool useAsyncIO, FileStream parent)
            : base(parent)
        {
            // Make sure the handle is open
            if (handle.IsInvalid)
                throw new ArgumentException(SR.Arg_InvalidHandle, nameof(handle));
            if (handle.IsClosed)
                throw new ObjectDisposedException(SR.ObjectDisposed_FileClosed);
            if (access < FileAccess.Read || access > FileAccess.ReadWrite)
                throw new ArgumentOutOfRangeException(nameof(access), SR.ArgumentOutOfRange_Enum);
            if (bufferSize <= 0)
                throw new ArgumentOutOfRangeException(nameof(bufferSize), SR.ArgumentOutOfRange_NeedNonNegNum);
            if (handle.IsAsync.HasValue && useAsyncIO != handle.IsAsync.Value)
                throw new ArgumentException(SR.Arg_HandleNotAsync, nameof(handle));

            _fileHandle = handle;
            _access = access;
            _exposedHandle = true;
            _bufferLength = bufferSize;
            if (useAsyncIO)
            {
                _useAsyncIO = true;
                _asyncState = new AsyncState();
            }

            if (CanSeek)
            {
                SeekCore(0, SeekOrigin.Current);
            }
        }

        /// <summary>
        /// Gets the array used for buffering reading and writing.  
        /// If the array hasn't been allocated, this will lazily allocate it.
        /// </summary>
        /// <returns>The buffer.</returns>
        private byte[] GetBuffer()
        {
            Debug.Assert(_buffer == null || _buffer.Length == _bufferLength);
            return _buffer ?? (_buffer = new byte[_bufferLength]);
        }

        /// <summary>Translates the FileMode, FileAccess, and FileOptions values into flags to be passed when opening the file.</summary>
        /// <param name="mode">The FileMode provided to the stream's constructor.</param>
        /// <param name="access">The FileAccess provided to the stream's constructor</param>
        /// <param name="options">The FileOptions provided to the stream's constructor</param>
        /// <returns>The flags value to be passed to the open system call.</returns>
        private static Interop.Sys.OpenFlags PreOpenConfigurationFromOptions(FileMode mode, FileAccess access, FileOptions options)
        {
            // Translate FileMode.  Most of the values map cleanly to one or more options for open.
            Interop.Sys.OpenFlags flags = default(Interop.Sys.OpenFlags);
            switch (mode)
            {
                default:
                case FileMode.Open: // Open maps to the default behavior for open(...).  No flags needed.
                    break;

                case FileMode.Append: // Append is the same as OpenOrCreate, except that we'll also separately jump to the end later
                case FileMode.OpenOrCreate:
                    flags |= Interop.Sys.OpenFlags.O_CREAT;
                    break;

                case FileMode.Create:
                    flags |= (Interop.Sys.OpenFlags.O_CREAT | Interop.Sys.OpenFlags.O_TRUNC);
                    break;

                case FileMode.CreateNew:
                    flags |= (Interop.Sys.OpenFlags.O_CREAT | Interop.Sys.OpenFlags.O_EXCL);
                    break;

                case FileMode.Truncate:
                    flags |= Interop.Sys.OpenFlags.O_TRUNC;
                    break;
            }

            // Translate FileAccess.  All possible values map cleanly to corresponding values for open.
            switch (access)
            {
                case FileAccess.Read:
                    flags |= Interop.Sys.OpenFlags.O_RDONLY;
                    break;

                case FileAccess.ReadWrite:
                    flags |= Interop.Sys.OpenFlags.O_RDWR;
                    break;

                case FileAccess.Write:
                    flags |= Interop.Sys.OpenFlags.O_WRONLY;
                    break;
            }

            // Translate some FileOptions; some just aren't supported, and others will be handled after calling open.
            // - Asynchronous: Handled in ctor, setting _useAsync and SafeFileHandle.IsAsync to true
            // - DeleteOnClose: Doesn't have a Unix equivalent, but we approximate it in Dispose
            // - Encrypted: No equivalent on Unix and is ignored
            // - RandomAccess: Implemented after open if posix_fadvise is available
            // - SequentialScan: Implemented after open if posix_fadvise is available
            // - WriteThrough: Handled here
            if ((options & FileOptions.WriteThrough) != 0)
            {
                flags |= Interop.Sys.OpenFlags.O_SYNC;
            }

            return flags;
        }

        /// <summary>Gets a value indicating whether the current stream supports reading.</summary>
        public override bool CanRead
        {
            [Pure]
            get { return !_fileHandle.IsClosed && (_access & FileAccess.Read) != 0; }
        }

        /// <summary>Gets a value indicating whether the current stream supports writing.</summary>
        public override bool CanWrite
        {
            [Pure]
            get { return !_fileHandle.IsClosed && (_access & FileAccess.Write) != 0; }
        }

        /// <summary>Gets a value indicating whether the current stream supports seeking.</summary>
        public override bool CanSeek
        {
            get
            {
                if (_fileHandle.IsClosed)
                {
                    return false;
                }

                if (!_canSeek.HasValue)
                {
                    // Lazily-initialize whether we're able to seek, tested by seeking to our current location.
                    _canSeek = Interop.Sys.LSeek(_fileHandle, 0, Interop.Sys.SeekWhence.SEEK_CUR) >= 0;
                }
                return _canSeek.Value;
            }
        }

        /// <summary>Gets a value indicating whether the stream was opened for I/O to be performed synchronously or asynchronously.</summary>
        public override bool IsAsync
        {
            get { return _useAsyncIO; }
        }

        /// <summary>Gets the length of the stream in bytes.</summary>
        public override long Length
        {
            get
            {
                if (_fileHandle.IsClosed)
                {
                    throw Error.GetFileNotOpen();
                }
                if (!_parent.CanSeek)
                {
                    throw Error.GetSeekNotSupported();
                }

                // Get the length of the file as reported by the OS
                Interop.Sys.FileStatus status;
                CheckFileCall(Interop.Sys.FStat(_fileHandle, out status));
                long length = status.Size;

                // But we may have buffered some data to be written that puts our length
                // beyond what the OS is aware of.  Update accordingly.
                if (_writePos > 0 && _filePosition + _writePos > length)
                {
                    length = _writePos + _filePosition;
                }

                return length;
            }
        }

        /// <summary>Gets the path that was passed to the constructor.</summary>
        public override String Name { get { return _path ?? SR.IO_UnknownFileName; } }

        /// <summary>Gets the SafeFileHandle for the file descriptor encapsulated in this stream.</summary>
        public override SafeFileHandle SafeFileHandle
        {
            get
            {
                _parent.Flush();
                _exposedHandle = true;
                return _fileHandle;
            }
        }

        internal override bool IsClosed => _fileHandle.IsClosed;

        /// <summary>Gets or sets the position within the current stream</summary>
        public override long Position
        {
            get
            {
                if (_fileHandle.IsClosed)
                {
                    throw Error.GetFileNotOpen();
                }
                if (!_parent.CanSeek)
                {
                    throw Error.GetSeekNotSupported();
                }

                VerifyBufferInvariants();
                VerifyOSHandlePosition();

                // We may have read data into our buffer from the handle, such that the handle position
                // is artificially further along than the consumer's view of the stream's position.
                // Thus, when reading, our position is really starting from the handle position negatively
                // offset by the number of bytes in the buffer and positively offset by the number of
                // bytes into that buffer we've read.  When writing, both the read length and position
                // must be zero, and our position is just the handle position offset positive by how many
                // bytes we've written into the buffer.
                return (_filePosition - _readLength) + _readPos + _writePos;
            }
            set
            {
                if (value < 0)
                {
                    throw new ArgumentOutOfRangeException(nameof(value), SR.ArgumentOutOfRange_NeedNonNegNum);
                }
                _parent.Seek(value, SeekOrigin.Begin);
            }
        }

        /// <summary>Verifies that state relating to the read/write buffer is consistent.</summary>
        [Conditional("DEBUG")]
        private void VerifyBufferInvariants()
        {
            // Read buffer values must be in range: 0 <= _bufferReadPos <= _bufferReadLength <= _bufferLength
            Debug.Assert(0 <= _readPos && _readPos <= _readLength && _readLength <= _bufferLength);

            // Write buffer values must be in range: 0 <= _bufferWritePos <= _bufferLength
            Debug.Assert(0 <= _writePos && _writePos <= _bufferLength);

            // Read buffering and write buffering can't both be active
            Debug.Assert((_readPos == 0 && _readLength == 0) || _writePos == 0);
        }

        /// <summary>
        /// Verify that the actual position of the OS's handle equals what we expect it to.
        /// This will fail if someone else moved the UnixFileStream's handle or if
        /// our position updating code is incorrect.
        /// </summary>
        private void VerifyOSHandlePosition()
        {
            bool verifyPosition = _exposedHandle; // in release, only verify if we've given out the handle such that someone else could be manipulating it
#if DEBUG
            verifyPosition = true; // in debug, always make sure our position matches what the OS says it should be
#endif
            if (verifyPosition && _parent.CanSeek)
            {
                long oldPos = _filePosition; // SeekCore will override the current _position, so save it now
                long curPos = SeekCore(0, SeekOrigin.Current);
                if (oldPos != curPos)
                {
                    // For reads, this is non-fatal but we still could have returned corrupted 
                    // data in some cases, so discard the internal buffer. For writes, 
                    // this is a problem; discard the buffer and error out.
                    _readPos = _readLength = 0;
                    if (_writePos > 0)
                    {
                        _writePos = 0;
                        throw new IOException(SR.IO_FileStreamHandlePosition);
                    }
                }
            }
        }

        /// <summary>Releases the unmanaged resources used by the stream.</summary>
        /// <param name="disposing">true to release both managed and unmanaged resources; false to release only unmanaged resources.</param>
        protected override void Dispose(bool disposing)
        {
            try
            {
                if (_fileHandle != null && !_fileHandle.IsClosed)
                {
                    // Flush any remaining data in the file
                    FlushWriteBuffer();

                    // If DeleteOnClose was requested when constructed, delete the file now.
                    // (Unix doesn't directly support DeleteOnClose, so we mimic it here.)
                    if (_path != null && (_options & FileOptions.DeleteOnClose) != 0)
                    {
                        // Since we still have the file open, this will end up deleting
                        // it (assuming we're the only link to it) once it's closed, but the
                        // name will be removed immediately.
                        Interop.Sys.Unlink(_path); // ignore errors; it's valid that the path may no longer exist
                    }
                }
            }
            finally
            {
                if (_fileHandle != null && !_fileHandle.IsClosed)
                {
                    _fileHandle.Dispose();
                }
                base.Dispose(disposing);
            }
        }

        /// <summary>Finalize the stream.</summary>
        ~UnixFileStream()
        {
            Dispose(false);
        }


        /// <summary>Clears buffers for this stream and causes any buffered data to be written to the file.</summary>
        public override void Flush()
        {
            _parent.Flush(flushToDisk: false);
        }

        /// <summary>
        /// Clears buffers for this stream, and if <param name="flushToDisk"/> is true, 
        /// causes any buffered data to be written to the file.
        /// </summary>
        public override void Flush(Boolean flushToDisk)
        {
            if (_fileHandle.IsClosed)
            {
                throw Error.GetFileNotOpen();
            }

            FlushInternalBuffer();
            if (flushToDisk && _parent.CanWrite)
            {
                FlushOSBuffer();
            }
        }

        /// <summary>Flushes the OS buffer.  This does not flush the internal read/write buffer.</summary>
        private void FlushOSBuffer()
        {
            if (Interop.Sys.FSync(_fileHandle) < 0)
            {
                Interop.ErrorInfo errorInfo = Interop.Sys.GetLastErrorInfo();
                switch (errorInfo.Error)
                {
                    case Interop.Error.EROFS:
                    case Interop.Error.EINVAL:
                    case Interop.Error.ENOTSUP:
                        // Ignore failures due to the FileStream being bound to a special file that
                        // doesn't support synchronization.  In such cases there's nothing to flush.
                        break;
                    default:
                        throw Interop.GetExceptionForIoErrno(errorInfo, _path, isDirectory: false);
                }
            }
        }

        /// <summary>
        /// Flushes the internal read/write buffer for this stream.  If write data has been buffered,
        /// that data is written out to the underlying file.  Or if data has been buffered for 
        /// reading from the stream, the data is dumped and our position in the underlying file 
        /// is rewound as necessary.  This does not flush the OS buffer.
        /// </summary>
        private void FlushInternalBuffer()
        {
            VerifyBufferInvariants();
            if (_writePos > 0)
            {
                FlushWriteBuffer();
            }
            else if (_readPos < _readLength && _parent.CanSeek)
            {
                FlushReadBuffer();
            }
        }

        /// <summary>Writes any data in the write buffer to the underlying stream and resets the buffer.</summary>
        private void FlushWriteBuffer()
        {
            VerifyBufferInvariants();
            if (_writePos > 0)
            {
                WriteNative(GetBuffer(), 0, _writePos);
                _writePos = 0;
            }
        }

        /// <summary>Dumps any read data in the buffer and rewinds our position in the stream, accordingly, as necessary.</summary>
        private void FlushReadBuffer()
        {
            VerifyBufferInvariants();
            int rewind = _readPos - _readLength;
            if (rewind != 0)
            {
                SeekCore(rewind, SeekOrigin.Current);
            }
            _readPos = _readLength = 0;
        }

        /// <summary>Asynchronously clears all buffers for this stream, causing any buffered data to be written to the underlying device.</summary>
        /// <param name="cancellationToken">The token to monitor for cancellation requests.</param>
        /// <returns>A task that represents the asynchronous flush operation.</returns>
        public override Task FlushAsync(CancellationToken cancellationToken)
        {
            if (cancellationToken.IsCancellationRequested)
            {
                return Task.FromCanceled(cancellationToken);
            }
            if (_fileHandle.IsClosed)
            {
                throw Error.GetFileNotOpen();
            }

            // As with Win32FileStream, flush the buffers synchronously to avoid race conditions.
            try
            {
                FlushInternalBuffer();
            }
            catch (Exception e)
            {
                return Task.FromException(e);
            }

            // We then separately flush to disk asynchronously.  This is only 
            // necessary if we support writing; otherwise, we're done.
            if (_parent.CanWrite)
            {
                return Task.Factory.StartNew(
                    state => ((UnixFileStream)state).FlushOSBuffer(),
                    this,
                    cancellationToken,
                    TaskCreationOptions.DenyChildAttach,
                    TaskScheduler.Default);
            }
            else
            {
                return Task.CompletedTask;
            }
        }

        /// <summary>Sets the length of this stream to the given value.</summary>
        /// <param name="value">The new length of the stream.</param>
        public override void SetLength(long value)
        {
            if (value < 0)
            {
                throw new ArgumentOutOfRangeException(nameof(value), SR.ArgumentOutOfRange_NeedNonNegNum);
            }
            if (_fileHandle.IsClosed)
            {
                throw Error.GetFileNotOpen();
            }
            if (!_parent.CanSeek)
            {
                throw Error.GetSeekNotSupported();
            }
            if (!_parent.CanWrite)
            {
                throw Error.GetWriteNotSupported();
            }

            FlushInternalBuffer();

            if (_appendStart != -1 && value < _appendStart)
            {
                throw new IOException(SR.IO_SetLengthAppendTruncate);
            }

            long origPos = _filePosition;

            VerifyOSHandlePosition();

            if (_filePosition != value)
            {
                SeekCore(value, SeekOrigin.Begin);
            }

            CheckFileCall(Interop.Sys.FTruncate(_fileHandle, value));

            // Return file pointer to where it was before setting length
            if (origPos != value)
            {
                if (origPos < value)
                {
                    SeekCore(origPos, SeekOrigin.Begin);
                }
                else
                {
                    SeekCore(0, SeekOrigin.End);
                }
            }
        }

        /// <summary>Reads a block of bytes from the stream and writes the data in a given buffer.</summary>
        /// <param name="array">
        /// When this method returns, contains the specified byte array with the values between offset and 
        /// (offset + count - 1) replaced by the bytes read from the current source.
        /// </param>
        /// <param name="offset">The byte offset in array at which the read bytes will be placed.</param>
        /// <param name="count">The maximum number of bytes to read. </param>
        /// <returns>
        /// The total number of bytes read into the buffer. This might be less than the number of bytes requested 
        /// if that number of bytes are not currently available, or zero if the end of the stream is reached.
        /// </returns>
        public override int Read([In, Out] byte[] array, int offset, int count)
        {
            ValidateReadWriteArgs(array, offset, count);

            if (_useAsyncIO)
            {
                _asyncState.Wait();
                try { return ReadCore(array, offset, count); }
                finally { _asyncState.Release(); }
            }
            else
            {
                return ReadCore(array, offset, count);
            }
        }

        /// <summary>Reads a block of bytes from the stream and writes the data in a given buffer.</summary>
        /// <param name="array">
        /// When this method returns, contains the specified byte array with the values between offset and 
        /// (offset + count - 1) replaced by the bytes read from the current source.
        /// </param>
        /// <param name="offset">The byte offset in array at which the read bytes will be placed.</param>
        /// <param name="count">The maximum number of bytes to read. </param>
        /// <returns>
        /// The total number of bytes read into the buffer. This might be less than the number of bytes requested 
        /// if that number of bytes are not currently available, or zero if the end of the stream is reached.
        /// </returns>
        private int ReadCore(byte[] array, int offset, int count)
        {
            PrepareForReading();

            // Are there any bytes available in the read buffer? If yes,
            // we can just return from the buffer.  If the buffer is empty
            // or has no more available data in it, we can either refill it
            // (and then read from the buffer into the user's buffer) or
            // we can just go directly into the user's buffer, if they asked
            // for more data than we'd otherwise buffer.
            int numBytesAvailable = _readLength - _readPos;
            bool readFromOS = false;
            if (numBytesAvailable == 0)
            {
                // If we're not able to seek, then we're not able to rewind the stream (i.e. flushing
                // a read buffer), in which case we don't want to use a read buffer.  Similarly, if
                // the user has asked for more data than we can buffer, we also want to skip the buffer.
                if (!_parent.CanSeek || (count >= _bufferLength))
                {
                    // Read directly into the user's buffer
                    _readPos = _readLength = 0;
                    return ReadNative(array, offset, count);
                }
                else
                {
                    // Read into our buffer.
                    _readLength = numBytesAvailable = ReadNative(GetBuffer(), 0, _bufferLength);
                    _readPos = 0;
                    if (numBytesAvailable == 0)
                    {
                        return 0;
                    }

                    // Note that we did an OS read as part of this Read, so that later
                    // we don't try to do one again if what's in the buffer doesn't
                    // meet the user's request.
                    readFromOS = true;
                }
            }

            // Now that we know there's data in the buffer, read from it into the user's buffer.
            Debug.Assert(numBytesAvailable > 0, "Data must be in the buffer to be here");
            int bytesRead = Math.Min(numBytesAvailable, count);
            Buffer.BlockCopy(GetBuffer(), _readPos, array, offset, bytesRead);
            _readPos += bytesRead;

            // We may not have had enough data in the buffer to completely satisfy the user's request.
            // While Read doesn't require that we return as much data as the user requested (any amount
            // up to the requested count is fine), FileStream on Windows tries to do so by doing a 
            // subsequent read from the file if we tried to satisfy the request with what was in the 
            // buffer but the buffer contained less than the requested count. To be consistent with that 
            // behavior, we do the same thing here on Unix.  Note that we may still get less the requested 
            // amount, as the OS may give us back fewer than we request, either due to reaching the end of 
            // file, or due to its own whims.
            if (!readFromOS && bytesRead < count)
            {
                Debug.Assert(_readPos == _readLength, "bytesToRead should only be < count if numBytesAvailable < count");
                _readPos = _readLength = 0; // no data left in the read buffer
                bytesRead += ReadNative(array, offset + bytesRead, count - bytesRead);
            }

            return bytesRead;
        }

        /// <summary>Unbuffered, reads a block of bytes from the stream and writes the data in a given buffer.</summary>
        /// <param name="array">
        /// When this method returns, contains the specified byte array with the values between offset and 
        /// (offset + count - 1) replaced by the bytes read from the current source.
        /// </param>
        /// <param name="offset">The byte offset in array at which the read bytes will be placed.</param>
        /// <param name="count">The maximum number of bytes to read. </param>
        /// <returns>
        /// The total number of bytes read into the buffer. This might be less than the number of bytes requested 
        /// if that number of bytes are not currently available, or zero if the end of the stream is reached.
        /// </returns>
        private unsafe int ReadNative(byte[] array, int offset, int count)
        {
            FlushWriteBuffer(); // we're about to read; dump the write buffer

            VerifyOSHandlePosition();

            int bytesRead;
            fixed (byte* bufPtr = array)
            {
                bytesRead = CheckFileCall(Interop.Sys.Read(_fileHandle, bufPtr + offset, count));
                Debug.Assert(bytesRead <= count);
            }
            _filePosition += bytesRead;
            return bytesRead;
        }

        /// <summary>
        /// Asynchronously reads a sequence of bytes from the current stream and advances
        /// the position within the stream by the number of bytes read.
        /// </summary>
        /// <param name="buffer">The buffer to write the data into.</param>
        /// <param name="offset">The byte offset in buffer at which to begin writing data from the stream.</param>
        /// <param name="count">The maximum number of bytes to read.</param>
        /// <param name="cancellationToken">The token to monitor for cancellation requests.</param>
        /// <returns>A task that represents the asynchronous read operation.</returns>
        public override Task<int> ReadAsync(byte[] buffer, int offset, int count, CancellationToken cancellationToken)
        {
            if (cancellationToken.IsCancellationRequested)
                return Task.FromCanceled<int>(cancellationToken);

            if (_fileHandle.IsClosed)
                throw Error.GetFileNotOpen();

            if (_useAsyncIO)
            {
                if (!_parent.CanRead) // match Windows behavior; this gets thrown synchronously
                {
                    throw Error.GetReadNotSupported();
                }

                // Serialize operations using the semaphore.
                Task waitTask = _asyncState.WaitAsync();

                // If we got ownership immediately, and if there's enough data in our buffer
                // to satisfy the full request of the caller, hand back the buffered data.
                // While it would be a legal implementation of the Read contract, we don't
                // hand back here less than the amount requested so as to match the behavior
                // in ReadCore that will make a native call to try to fulfill the remainder
                // of the request.
                if (waitTask.Status == TaskStatus.RanToCompletion)
                {
                    int numBytesAvailable = _readLength - _readPos;
                    if (numBytesAvailable >= count)
                    {
                        try
                        {
                            PrepareForReading();

                            Buffer.BlockCopy(GetBuffer(), _readPos, buffer, offset, count);
                            _readPos += count;

                            return _asyncState._lastSuccessfulReadTask != null && _asyncState._lastSuccessfulReadTask.Result == count ?
                                _asyncState._lastSuccessfulReadTask :
                                (_asyncState._lastSuccessfulReadTask = Task.FromResult(count));
                        }
                        catch (Exception exc)
                        {
                            return Task.FromException<int>(exc);
                        }
                        finally
                        {
                            _asyncState.Release();
                        }
                    }
                }

                // Otherwise, issue the whole request asynchronously.
                _asyncState.Update(buffer, offset, count);
                return waitTask.ContinueWith((t, s) =>
                {
                    // The options available on Unix for writing asynchronously to an arbitrary file 
                    // handle typically amount to just using another thread to do the synchronous write, 
                    // which is exactly  what this implementation does. This does mean there are subtle
                    // differences in certain FileStream behaviors between Windows and Unix when multiple 
                    // asynchronous operations are issued against the stream to execute concurrently; on 
                    // Unix the operations will be serialized due to the usage of a semaphore, but the 
                    // position /length information won't be updated until after the write has completed, 
                    // whereas on Windows it may happen before the write has completed.

                    Debug.Assert(t.Status == TaskStatus.RanToCompletion);
                    var thisRef = (UnixFileStream)s;
                    try
                    {
                        byte[] b = thisRef._asyncState._buffer;
                        thisRef._asyncState._buffer = null; // remove reference to user's buffer
                        return thisRef.ReadCore(b, thisRef._asyncState._offset, thisRef._asyncState._count);
                    }
                    finally { thisRef._asyncState.Release(); }
                }, this, CancellationToken.None, TaskContinuationOptions.DenyChildAttach, TaskScheduler.Default);
            }
            else
            {
                return base.ReadAsync(buffer, offset, count, cancellationToken);
            }
        }

        /// <summary>
        /// Reads a byte from the stream and advances the position within the stream
        /// by one byte, or returns -1 if at the end of the stream.
        /// </summary>
        /// <returns>The unsigned byte cast to an Int32, or -1 if at the end of the stream.</returns>
        public override int ReadByte()
        {
            if (_useAsyncIO)
            {
                _asyncState.Wait();
                try { return ReadByteCore(); }
                finally { _asyncState.Release(); }
            }
            else
            {
                return ReadByteCore();
            }
        }

        private int ReadByteCore()
        {
            PrepareForReading();

            byte[] buffer = GetBuffer();
            if (_readPos == _readLength)
            {
                _readLength = ReadNative(buffer, 0, _bufferLength);
                _readPos = 0;
                if (_readLength == 0)
                {
                    return -1;
                }
            }

            return buffer[_readPos++];
        }

        /// <summary>Validates that we're ready to read from the stream.</summary>
        private void PrepareForReading()
        {
            if (_fileHandle.IsClosed)
            {
                throw Error.GetFileNotOpen();
            }
            if (_readLength == 0 && !_parent.CanRead)
            {
                throw Error.GetReadNotSupported();
            }
            VerifyBufferInvariants();
        }

        /// <summary>Writes a block of bytes to the file stream.</summary>
        /// <param name="array">The buffer containing data to write to the stream.</param>
        /// <param name="offset">The zero-based byte offset in array from which to begin copying bytes to the stream.</param>
        /// <param name="count">The maximum number of bytes to write.</param>
        public override void Write(byte[] array, int offset, int count)
        {
            ValidateReadWriteArgs(array, offset, count);

            if (_useAsyncIO)
            {
                _asyncState.Wait();
                try { WriteCore(array, offset, count); }
                finally { _asyncState.Release(); }
            }
            else
            {
                WriteCore(array, offset, count);
            }
        }

        /// <summary>Writes a block of bytes to the file stream.</summary>
        /// <param name="array">The buffer containing data to write to the stream.</param>
        /// <param name="offset">The zero-based byte offset in array from which to begin copying bytes to the stream.</param>
        /// <param name="count">The maximum number of bytes to write.</param>
        private void WriteCore(byte[] array, int offset, int count)
        {
            PrepareForWriting();

            // If no data is being written, nothing more to do.
            if (count == 0)
            {
                return;
            }

            // If there's already data in our write buffer, then we need to go through
            // our buffer to ensure data isn't corrupted.
            if (_writePos > 0)
            {
                // If there's space remaining in the buffer, then copy as much as
                // we can from the user's buffer into ours.
                int spaceRemaining = _bufferLength - _writePos;
                if (spaceRemaining > 0)
                {
                    int bytesToCopy = Math.Min(spaceRemaining, count);
                    Buffer.BlockCopy(array, offset, GetBuffer(), _writePos, bytesToCopy);
                    _writePos += bytesToCopy;

                    // If we've successfully copied all of the user's data, we're done.
                    if (count == bytesToCopy)
                    {
                        return;
                    }

                    // Otherwise, keep track of how much more data needs to be handled.
                    offset += bytesToCopy;
                    count -= bytesToCopy;
                }

                // At this point, the buffer is full, so flush it out.
                FlushWriteBuffer();
            }

            // Our buffer is now empty.  If using the buffer would slow things down (because
            // the user's looking to write more data than we can store in the buffer),
            // skip the buffer.  Otherwise, put the remaining data into the buffer.
            Debug.Assert(_writePos == 0);
            if (count >= _bufferLength)
            {
                WriteNative(array, offset, count);
            }
            else
            {
                Buffer.BlockCopy(array, offset, GetBuffer(), _writePos, count);
                _writePos = count;
            }
        }

        /// <summary>Unbuffered, writes a block of bytes to the file stream.</summary>
        /// <param name="array">The buffer containing data to write to the stream.</param>
        /// <param name="offset">The zero-based byte offset in array from which to begin copying bytes to the stream.</param>
        /// <param name="count">The maximum number of bytes to write.</param>
        private unsafe void WriteNative(byte[] array, int offset, int count)
        {
            VerifyOSHandlePosition();

            fixed (byte* bufPtr = array)
            {
                while (count > 0)
                {
                    int bytesWritten = CheckFileCall(Interop.Sys.Write(_fileHandle, bufPtr + offset, count));
                    Debug.Assert(bytesWritten <= count);

                    _filePosition += bytesWritten;
                    count -= bytesWritten;
                    offset += bytesWritten;
                }
            }
        }

        /// <summary>
        /// Asynchronously writes a sequence of bytes to the current stream, advances
        /// the current position within this stream by the number of bytes written, and
        /// monitors cancellation requests.
        /// </summary>
        /// <param name="buffer">The buffer to write data from.</param>
        /// <param name="offset">The zero-based byte offset in buffer from which to begin copying bytes to the stream.</param>
        /// <param name="count">The maximum number of bytes to write.</param>
        /// <param name="cancellationToken">The token to monitor for cancellation requests.</param>
        /// <returns>A task that represents the asynchronous write operation.</returns>
        public override Task WriteAsync(byte[] buffer, int offset, int count, CancellationToken cancellationToken)
        {
            if (cancellationToken.IsCancellationRequested)
                return Task.FromCanceled(cancellationToken);

            if (_fileHandle.IsClosed)
                throw Error.GetFileNotOpen();

            if (_useAsyncIO)
            {
                if (!_parent.CanWrite) // match Windows behavior; this gets thrown synchronously
                {
                    throw Error.GetWriteNotSupported();
                }

                // Serialize operations using the semaphore.
                Task waitTask = _asyncState.WaitAsync();

                // If we got ownership immediately, and if there's enough space in our buffer
                // to buffer the entire write request, then do so and we're done.
                if (waitTask.Status == TaskStatus.RanToCompletion)
                {
                    int spaceRemaining = _bufferLength - _writePos;
                    if (spaceRemaining >= count)
                    {
                        try
                        {
                            PrepareForWriting();

                            Buffer.BlockCopy(buffer, offset, GetBuffer(), _writePos, count);
                            _writePos += count;

                            return Task.CompletedTask;
                        }
                        catch (Exception exc)
                        {
                            return Task.FromException(exc);
                        }
                        finally
                        {
                            _asyncState.Release();
                        }
                    }
                }

                // Otherwise, issue the whole request asynchronously.
                _asyncState.Update(buffer, offset, count);
                return waitTask.ContinueWith((t, s) =>
                {
                    // The options available on Unix for writing asynchronously to an arbitrary file 
                    // handle typically amount to just using another thread to do the synchronous write, 
                    // which is exactly  what this implementation does. This does mean there are subtle
                    // differences in certain FileStream behaviors between Windows and Unix when multiple 
                    // asynchronous operations are issued against the stream to execute concurrently; on 
                    // Unix the operations will be serialized due to the usage of a semaphore, but the 
                    // position /length information won't be updated until after the write has completed, 
                    // whereas on Windows it may happen before the write has completed.

                    Debug.Assert(t.Status == TaskStatus.RanToCompletion);
                    var thisRef = (UnixFileStream)s;
                    try
                    {
                        byte[] b = thisRef._asyncState._buffer;
                        thisRef._asyncState._buffer = null; // remove reference to user's buffer
                        thisRef.WriteCore(b, thisRef._asyncState._offset, thisRef._asyncState._count);
                    }
                    finally { thisRef._asyncState.Release(); }
                }, this, CancellationToken.None, TaskContinuationOptions.DenyChildAttach, TaskScheduler.Default);
            }
            else
            {
                return base.WriteAsync(buffer, offset, count, cancellationToken);
            }
        }

        /// <summary>
        /// Writes a byte to the current position in the stream and advances the position
        /// within the stream by one byte.
        /// </summary>
        /// <param name="value">The byte to write to the stream.</param>
        public override void WriteByte(byte value) // avoids an array allocation in the base implementation
        {
            if (_useAsyncIO)
            {
                _asyncState.Wait();
                try { WriteByteCore(value); }
                finally { _asyncState.Release(); }
            }
            else
            {
                WriteByteCore(value);
            }
        }

        private void WriteByteCore(byte value)
        {
            PrepareForWriting();

            // Flush the write buffer if it's full
            if (_writePos == _bufferLength)
            {
                FlushWriteBuffer();
            }

            // We now have space in the buffer. Store the byte.
            GetBuffer()[_writePos++] = value;
        }

        /// <summary>
        /// Validates that we're ready to write to the stream,
        /// including flushing a read buffer if necessary.
        /// </summary>
        private void PrepareForWriting()
        {
            if (_fileHandle.IsClosed)
            {
                throw Error.GetFileNotOpen();
            }

            // Make sure we're good to write.  We only need to do this if there's nothing already
            // in our write buffer, since if there is something in the buffer, we've already done 
            // this checking and flushing.
            if (_writePos == 0)
            {
                if (!_parent.CanWrite) throw Error.GetWriteNotSupported();
                FlushReadBuffer();
            }
        }

        /// <summary>Validates arguments to Read and Write and throws resulting exceptions.</summary>
        /// <param name="array">The buffer to read from or write to.</param>
        /// <param name="offset">The zero-based offset into the array.</param>
        /// <param name="count">The maximum number of bytes to read or write.</param>
        private void ValidateReadWriteArgs(byte[] array, int offset, int count)
        {
            if (array == null)
            {
                throw new ArgumentNullException(nameof(array), SR.ArgumentNull_Buffer);
            }
            if (offset < 0)
            {
                throw new ArgumentOutOfRangeException(nameof(offset), SR.ArgumentOutOfRange_NeedNonNegNum);
            }
            if (count < 0)
            {
                throw new ArgumentOutOfRangeException(nameof(count), SR.ArgumentOutOfRange_NeedNonNegNum);
            }
            if (array.Length - offset < count)
            {
                throw new ArgumentException(SR.Argument_InvalidOffLen /*, no good single parameter name to pass*/);
            }
            if (_fileHandle.IsClosed)
            {
                throw Error.GetFileNotOpen();
            }
        }

<<<<<<< HEAD
        /// <summary>
        /// Asynchronously reads the bytes from the current stream and writes them to another
        /// stream, using a specified buffer size.
        /// </summary>
        /// <param name="destination">The stream to which the contents of the current stream will be copied.</param>
        /// <param name="bufferSize">The size, in bytes, of the buffer.</param>
        /// <param name="cancellationToken">The token to monitor for cancellation requests.</param>
        public override Task CopyToAsync(Stream destination, int bufferSize, CancellationToken cancellationToken)
        {
            return StreamHelpers.ArrayPoolCopyToAsync(_parent, destination, bufferSize, cancellationToken);
=======
        /// <summary>Prevents other processes from reading from or writing to the FileStream.</summary>
        /// <param name="position">The beginning of the range to lock.</param>
        /// <param name="length">The range to be locked.</param>
        public override void Lock(long position, long length)
        {
            // TODO #5964: Implement this with fcntl and F_SETLK in System.Native
            throw new PlatformNotSupportedException();
        }

        /// <summary>Allows access by other processes to all or part of a file that was previously locked.</summary>
        /// <param name="position">The beginning of the range to unlock.</param>
        /// <param name="length">The range to be unlocked.</param>
        public override void Unlock(long position, long length)
        {
            // TODO #5964: Implement this with fcntl and F_SETLK in System.Native
            throw new PlatformNotSupportedException();
>>>>>>> 2727c9e7
        }

        /// <summary>Sets the current position of this stream to the given value.</summary>
        /// <param name="offset">The point relative to origin from which to begin seeking. </param>
        /// <param name="origin">
        /// Specifies the beginning, the end, or the current position as a reference 
        /// point for offset, using a value of type SeekOrigin.
        /// </param>
        /// <returns>The new position in the stream.</returns>
        public override long Seek(long offset, SeekOrigin origin)
        {
            if (origin < SeekOrigin.Begin || origin > SeekOrigin.End)
            {
                throw new ArgumentException(SR.Argument_InvalidSeekOrigin, nameof(origin));
            }
            if (_fileHandle.IsClosed)
            {
                throw Error.GetFileNotOpen();
            }
            if (!_parent.CanSeek)
            {
                throw Error.GetSeekNotSupported();
            }

            VerifyOSHandlePosition();

            // Flush our write/read buffer.  FlushWrite will output any write buffer we have and reset _bufferWritePos.
            // We don't call FlushRead, as that will do an unnecessary seek to rewind the read buffer, and since we're 
            // about to seek and update our position, we can simply update the offset as necessary and reset our read 
            // position and length to 0. (In the future, for some simple cases we could potentially add an optimization 
            // here to just move data around in the buffer for short jumps, to avoid re-reading the data from disk.)
            FlushWriteBuffer();
            if (origin == SeekOrigin.Current)
            {
                offset -= (_readLength - _readPos);
            }
            _readPos = _readLength = 0;

            // Keep track of where we were, in case we're in append mode and need to verify
            long oldPos = 0;
            if (_appendStart >= 0)
            {
                oldPos = SeekCore(0, SeekOrigin.Current);
            }

            // Jump to the new location
            long pos = SeekCore(offset, origin);

            // Prevent users from overwriting data in a file that was opened in append mode.
            if (_appendStart != -1 && pos < _appendStart)
            {
                SeekCore(oldPos, SeekOrigin.Begin);
                throw new IOException(SR.IO_SeekAppendOverwrite);
            }

            // Return the new position
            return pos;
        }

        /// <summary>Sets the current position of this stream to the given value.</summary>
        /// <param name="offset">The point relative to origin from which to begin seeking. </param>
        /// <param name="origin">
        /// Specifies the beginning, the end, or the current position as a reference 
        /// point for offset, using a value of type SeekOrigin.
        /// </param>
        /// <returns>The new position in the stream.</returns>
        private long SeekCore(long offset, SeekOrigin origin)
        {
            Debug.Assert(!_fileHandle.IsClosed && CanSeek);
            Debug.Assert(origin >= SeekOrigin.Begin && origin <= SeekOrigin.End);

            long pos = CheckFileCall(Interop.Sys.LSeek(_fileHandle, offset, (Interop.Sys.SeekWhence)(int)origin)); // SeekOrigin values are the same as Interop.libc.SeekWhence values
            _filePosition = pos;
            return pos;
        }

        private long CheckFileCall(long result, bool ignoreNotSupported = false)
        {
            if (result < 0)
            {
                Interop.ErrorInfo errorInfo = Interop.Sys.GetLastErrorInfo();
                if (!(ignoreNotSupported && errorInfo.Error == Interop.Error.ENOTSUP))
                {
                    throw Interop.GetExceptionForIoErrno(errorInfo, _path, isDirectory: false);
                }
            }

            return result;
        }

        private int CheckFileCall(int result, bool ignoreNotSupported = false)
        {
            CheckFileCall((long)result, ignoreNotSupported);

            return result;
        }

        /// <summary>State used when the stream is in async mode.</summary>
        private sealed class AsyncState : SemaphoreSlim
        {
            /// <summary>The caller's buffer currently being used by the active async operation.</summary>
            internal byte[] _buffer;
            /// <summary>The caller's offset currently being used by the active async operation.</summary>
            internal int _offset;
            /// <summary>The caller's count currently being used by the active async operation.</summary>
            internal int _count;
            /// <summary>The last task successfully, synchronously returned task from ReadAsync.</summary>
            internal Task<int> _lastSuccessfulReadTask;

            /// <summary>Initialize the AsyncState.</summary>
            internal AsyncState() : base(initialCount: 1, maxCount: 1) { }

            /// <summary>Sets the active buffer, offset, and count.</summary>
            internal void Update(byte[] buffer, int offset, int count)
            {
                _buffer = buffer;
                _offset = offset;
                _count = count;
            }
        }
    }
}<|MERGE_RESOLUTION|>--- conflicted
+++ resolved
@@ -1196,7 +1196,24 @@
             }
         }
 
-<<<<<<< HEAD
+        /// <summary>Prevents other processes from reading from or writing to the FileStream.</summary>
+        /// <param name="position">The beginning of the range to lock.</param>
+        /// <param name="length">The range to be locked.</param>
+        public override void Lock(long position, long length)
+        {
+            // TODO #5964: Implement this with fcntl and F_SETLK in System.Native
+            throw new PlatformNotSupportedException();
+        }
+
+        /// <summary>Allows access by other processes to all or part of a file that was previously locked.</summary>
+        /// <param name="position">The beginning of the range to unlock.</param>
+        /// <param name="length">The range to be unlocked.</param>
+        public override void Unlock(long position, long length)
+        {
+            // TODO #5964: Implement this with fcntl and F_SETLK in System.Native
+            throw new PlatformNotSupportedException();
+        }
+
         /// <summary>
         /// Asynchronously reads the bytes from the current stream and writes them to another
         /// stream, using a specified buffer size.
@@ -1207,24 +1224,6 @@
         public override Task CopyToAsync(Stream destination, int bufferSize, CancellationToken cancellationToken)
         {
             return StreamHelpers.ArrayPoolCopyToAsync(_parent, destination, bufferSize, cancellationToken);
-=======
-        /// <summary>Prevents other processes from reading from or writing to the FileStream.</summary>
-        /// <param name="position">The beginning of the range to lock.</param>
-        /// <param name="length">The range to be locked.</param>
-        public override void Lock(long position, long length)
-        {
-            // TODO #5964: Implement this with fcntl and F_SETLK in System.Native
-            throw new PlatformNotSupportedException();
-        }
-
-        /// <summary>Allows access by other processes to all or part of a file that was previously locked.</summary>
-        /// <param name="position">The beginning of the range to unlock.</param>
-        /// <param name="length">The range to be unlocked.</param>
-        public override void Unlock(long position, long length)
-        {
-            // TODO #5964: Implement this with fcntl and F_SETLK in System.Native
-            throw new PlatformNotSupportedException();
->>>>>>> 2727c9e7
         }
 
         /// <summary>Sets the current position of this stream to the given value.</summary>
