// Licensed to the .NET Foundation under one or more agreements.
// The .NET Foundation licenses this file to you under the MIT license.
// See the LICENSE file in the project root for more information.

using System.Collections.Generic;
using System.Buffers;
using System.Data.Common;
using System.Data.Sql;
using System.Data.SqlTypes;
using System.Diagnostics;
using System.Globalization;
using System.IO;
using System.Text;
using System.Threading;
using System.Threading.Tasks;
using System.Xml;
using Microsoft.SqlServer.Server;
using MSS = Microsoft.SqlServer.Server;

namespace System.Data.SqlClient
{

    internal struct SNIErrorDetails
    {
        public string errorMessage;
        public uint nativeError;
        public uint sniErrorNumber;
        public int provider;
        public uint lineNumber;
        public string function;
        public Exception exception;
    }

    // The TdsParser Object controls reading/writing to the netlib, parsing the tds,
    // and surfacing objects to the user.
    internal sealed partial class TdsParser
    {
        // Default state object for parser
        internal TdsParserStateObject _physicalStateObj = null; // Default stateObj and connection for Dbnetlib and non-MARS SNI.

        // Also, default logical stateObj and connection for MARS over SNI.
        internal TdsParserStateObject _pMarsPhysicalConObj = null; // With MARS enabled, cached physical stateObj and connection.

        // Must keep this around - especially for callbacks on pre-MARS
        // ReadAsync which will return if physical connection broken!
        //
        // Per Instance TDS Parser variables
        //

        // Constants
        private const int constBinBufferSize = 4096; // Size of the buffer used to read input parameter of type Stream
        private const int constTextBufferSize = 4096; // Size of the buffer (in chars) user to read input parameter of type TextReader

        // State variables
        internal TdsParserState _state = TdsParserState.Closed; // status flag for connection

        private string _server = "";                            // name of server that the parser connects to

        internal volatile bool _fResetConnection = false;                 // flag to denote whether we are needing to call sp_reset
        internal volatile bool _fPreserveTransaction = false;             // flag to denote whether we need to preserve the transaction when reseting

        private SqlCollation _defaultCollation;                         // default collation from the server

        private int _defaultCodePage;

        private int _defaultLCID;

        internal Encoding _defaultEncoding = null;                  // for sql character data

        private static EncryptionOptions s_sniSupportedEncryptionOption = TdsParserStateObjectFactory.Singleton.EncryptionOptions;

        private EncryptionOptions _encryptionOption = s_sniSupportedEncryptionOption;

        private SqlInternalTransaction _currentTransaction;
        private SqlInternalTransaction _pendingTransaction;    // pending transaction for Yukon and beyond.

        //  need to hold on to the transaction id if distributed transaction merely rolls back without defecting.
        private long _retainedTransactionId = SqlInternalTransaction.NullTransactionId;

        // This counter is used for the entire connection to track the open result count for all
        // operations not under a transaction.
        private int _nonTransactedOpenResultCount = 0;

        // Connection reference
        private SqlInternalConnectionTds _connHandler;

        // Async/Mars variables
        private bool _fMARS = false;

        internal bool _loginWithFailover = false; // set to true while connect in failover mode so parser state object can adjust its logic

        internal AutoResetEvent _resetConnectionEvent = null;  // Used to serialize executes and call reset on first execute only.

        internal TdsParserSessionPool _sessionPool = null;  // initialized only when we're a MARS parser.

        // Version variables

        private bool _isYukon = false; // set to true if speaking to Yukon or later

        private bool _isKatmai = false;

        private bool _isDenali = false;

        private byte[] _sniSpnBuffer = null;

        // SqlStatistics
        private SqlStatistics _statistics = null;

        private bool _statisticsIsInTransaction = false;

        //
        // STATIC TDS Parser variables
        //

        // NIC address caching
        private static byte[] s_nicAddress;             // cache the NIC address from the registry

        // SSPI variables

        private volatile static uint s_maxSSPILength = 0;     // variable to hold max SSPI data size, keep for token from server

        // textptr sequence
        private static readonly byte[] s_longDataHeader = { 0x10, 0xff, 0xff, 0xff, 0xff, 0xff, 0xff, 0xff, 0xff, 0xff, 0xff, 0xff, 0xff, 0xff, 0xff, 0xff, 0xff, 0xff, 0xff, 0xff, 0xff, 0xff, 0xff, 0xff, 0xff };

        private static object s_tdsParserLock = new object();


        // XML metadata substitute sequence
        private static readonly byte[] s_xmlMetadataSubstituteSequence = { 0xe7, 0xff, 0xff, 0x00, 0x00, 0x00, 0x00, 0x00 };

        // size of Guid  (e.g. _clientConnectionId, ActivityId.Id)
        private const int GUID_SIZE = 16;

        // NOTE: You must take the internal connection's _parserLock before modifying this
        internal bool _asyncWrite = false;

        internal TdsParser(bool MARS, bool fAsynchronous)
        {
            _fMARS = MARS; // may change during Connect to pre Yukon servers

            _physicalStateObj = TdsParserStateObjectFactory.Singleton.CreateTdsParserStateObject(this);
        }

        internal SqlInternalConnectionTds Connection
        {
            get
            {
                return _connHandler;
            }
        }

        internal SqlInternalTransaction CurrentTransaction
        {
            get
            {
                return _currentTransaction;
            }
            set
            {
                Debug.Assert(value == _currentTransaction
                          || null == _currentTransaction
                          || null == value
                          || (null != _currentTransaction && !_currentTransaction.IsLocal), "attempting to change current transaction?");

                // If there is currently a transaction active, we don't want to
                // change it; this can occur when there is a delegated transaction
                // and the user attempts to do an API begin transaction; in these
                // cases, it's safe to ignore the set.
                if ((null == _currentTransaction && null != value)
                  || (null != _currentTransaction && null == value))
                {
                    _currentTransaction = value;
                }
            }
        }

        internal int DefaultLCID
        {
            get
            {
                return _defaultLCID;
            }
        }

        internal EncryptionOptions EncryptionOptions
        {
            get
            {
                return _encryptionOption;
            }
            set
            {
                _encryptionOption = value;
            }
        }

        internal bool IsKatmaiOrNewer
        {
            get
            {
                return _isKatmai;
            }
        }

        internal bool MARSOn
        {
            get
            {
                return _fMARS;
            }
        }

        internal SqlInternalTransaction PendingTransaction
        {
            get
            {
                return _pendingTransaction;
            }
            set
            {
                Debug.Assert(null != value, "setting a non-null PendingTransaction?");
                _pendingTransaction = value;
            }
        }

        internal string Server
        {
            get
            {
                return _server;
            }
        }

        internal TdsParserState State
        {
            get
            {
                return _state;
            }
            set
            {
                _state = value;
            }
        }

        internal SqlStatistics Statistics
        {
            get
            {
                return _statistics;
            }
            set
            {
                _statistics = value;
            }
        }



        internal int IncrementNonTransactedOpenResultCount()
        {
            // IMPORTANT - this increments the connection wide open result count for all
            // operations not under a transaction!  Do not call if you intend to modify the 
            // count for a transaction!
            Debug.Assert(_nonTransactedOpenResultCount >= 0, "Unexpected result count state");
            int result = Interlocked.Increment(ref _nonTransactedOpenResultCount);
            return result;
        }

        internal void DecrementNonTransactedOpenResultCount()
        {
            // IMPORTANT - this decrements the connection wide open result count for all
            // operations not under a transaction!  Do not call if you intend to modify the 
            // count for a transaction!
            Interlocked.Decrement(ref _nonTransactedOpenResultCount);
            Debug.Assert(_nonTransactedOpenResultCount >= 0, "Unexpected result count state");
        }

        internal void ProcessPendingAck(TdsParserStateObject stateObj)
        {
            if (stateObj._attentionSent)
            {
                ProcessAttention(stateObj);
            }
        }

        internal void Connect(ServerInfo serverInfo, SqlInternalConnectionTds connHandler, bool ignoreSniOpenTimeout, long timerExpire, bool encrypt, bool trustServerCert, bool integratedSecurity, bool withFailover)
        {
            if (_state != TdsParserState.Closed)
            {
                Debug.Assert(false, "TdsParser.Connect called on non-closed connection!");
                return;
            }

            _connHandler = connHandler;
            _loginWithFailover = withFailover;

            uint sniStatus = TdsParserStateObjectFactory.Singleton.SNIStatus;

            if (sniStatus != TdsEnums.SNI_SUCCESS)
            {
                _physicalStateObj.AddError(ProcessSNIError(_physicalStateObj));
                _physicalStateObj.Dispose();
                ThrowExceptionAndWarning(_physicalStateObj);
                Debug.Assert(false, "SNI returned status != success, but no error thrown?");
            }

            _sniSpnBuffer = null;

            if (integratedSecurity)
            {
                LoadSSPILibrary();
            }

            byte[] instanceName = null;

            Debug.Assert(_connHandler != null, "SqlConnectionInternalTds handler can not be null at this point.");
            _connHandler.TimeoutErrorInternal.EndPhase(SqlConnectionTimeoutErrorPhase.PreLoginBegin);
            _connHandler.TimeoutErrorInternal.SetAndBeginPhase(SqlConnectionTimeoutErrorPhase.InitializeConnection);

            bool fParallel = _connHandler.ConnectionOptions.MultiSubnetFailover;

            _physicalStateObj.CreatePhysicalSNIHandle(serverInfo.ExtendedServerName, ignoreSniOpenTimeout, timerExpire,
                        out instanceName, ref _sniSpnBuffer, false, true, fParallel, integratedSecurity);

            if (TdsEnums.SNI_SUCCESS != _physicalStateObj.Status)
            {
                _physicalStateObj.AddError(ProcessSNIError(_physicalStateObj));

                // Since connect failed, free the unmanaged connection memory.
                // HOWEVER - only free this after the netlib error was processed - if you
                // don't, the memory for the connection object might not be accurate and thus
                // a bad error could be returned (as it was when it was freed to early for me).
                _physicalStateObj.Dispose();
                ThrowExceptionAndWarning(_physicalStateObj);
                Debug.Assert(false, "SNI returned status != success, but no error thrown?");
            }

            _server = serverInfo.ResolvedServerName;

            if (null != connHandler.PoolGroupProviderInfo)
            {
                // If we are pooling, check to see if we were processing an
                // alias which has changed, which means we need to clean out
                // the pool. See Webdata 104293.
                // This should not apply to routing, as it is not an alias change, routed connection 
                // should still use VNN of AlwaysOn cluster as server for pooling purposes.
                connHandler.PoolGroupProviderInfo.AliasCheck(serverInfo.PreRoutingServerName == null ?
                    serverInfo.ResolvedServerName : serverInfo.PreRoutingServerName);
            }
            _state = TdsParserState.OpenNotLoggedIn;
            _physicalStateObj.SniContext = SniContext.Snix_PreLoginBeforeSuccessfulWrite;
            _physicalStateObj.TimeoutTime = timerExpire;

            bool marsCapable = false;

            _connHandler.TimeoutErrorInternal.EndPhase(SqlConnectionTimeoutErrorPhase.InitializeConnection);
            _connHandler.TimeoutErrorInternal.SetAndBeginPhase(SqlConnectionTimeoutErrorPhase.SendPreLoginHandshake);

            uint result = _physicalStateObj.SniGetConnectionId(ref _connHandler._clientConnectionId);
            Debug.Assert(result == TdsEnums.SNI_SUCCESS, "Unexpected failure state upon calling SniGetConnectionId");

            SendPreLoginHandshake(instanceName, encrypt);

            _connHandler.TimeoutErrorInternal.EndPhase(SqlConnectionTimeoutErrorPhase.SendPreLoginHandshake);
            _connHandler.TimeoutErrorInternal.SetAndBeginPhase(SqlConnectionTimeoutErrorPhase.ConsumePreLoginHandshake);

            _physicalStateObj.SniContext = SniContext.Snix_PreLogin;

            PreLoginHandshakeStatus status = ConsumePreLoginHandshake(encrypt, trustServerCert, integratedSecurity, out marsCapable, out _connHandler._fedAuthRequired);

            if (status == PreLoginHandshakeStatus.InstanceFailure)
            {
                _physicalStateObj.Dispose(); // Close previous connection

                // On Instance failure re-connect and flush SNI named instance cache.
                _physicalStateObj.SniContext = SniContext.Snix_Connect;

                _physicalStateObj.CreatePhysicalSNIHandle(serverInfo.ExtendedServerName, ignoreSniOpenTimeout, timerExpire, out instanceName, ref _sniSpnBuffer, true, true, fParallel, integratedSecurity);

                if (TdsEnums.SNI_SUCCESS != _physicalStateObj.Status)
                {
                    _physicalStateObj.AddError(ProcessSNIError(_physicalStateObj));
                    ThrowExceptionAndWarning(_physicalStateObj);
                }

                uint retCode = _physicalStateObj.SniGetConnectionId(ref _connHandler._clientConnectionId);

                Debug.Assert(retCode == TdsEnums.SNI_SUCCESS, "Unexpected failure state upon calling SniGetConnectionId");

                SendPreLoginHandshake(instanceName, encrypt);
                status = ConsumePreLoginHandshake(encrypt, trustServerCert, integratedSecurity, out marsCapable, out _connHandler._fedAuthRequired);

                // Don't need to check for Sphinx failure, since we've already consumed
                // one pre-login packet and know we are connecting to Shiloh.
                if (status == PreLoginHandshakeStatus.InstanceFailure)
                {
                    throw SQL.InstanceFailure();
                }
            }

            if (_fMARS && marsCapable)
            {
                // if user explicitly disables mars or mars not supported, don't create the session pool
                _sessionPool = new TdsParserSessionPool(this);
            }
            else
            {
                _fMARS = false;
            }
            return;
        }

        internal void RemoveEncryption()
        {
            Debug.Assert(_encryptionOption == EncryptionOptions.LOGIN, "Invalid encryption option state");

            uint error = _physicalStateObj.DisabeSsl();

            if (error != TdsEnums.SNI_SUCCESS)
            {
                _physicalStateObj.AddError(ProcessSNIError(_physicalStateObj));
                ThrowExceptionAndWarning(_physicalStateObj);
            }

            // create a new packet encryption changes the internal packet size
            _physicalStateObj.ClearAllWritePackets();

        }

        internal void EnableMars()
        {
            if (_fMARS)
            {
                // Cache physical stateObj and connection.
                _pMarsPhysicalConObj = _physicalStateObj;

                if (TdsParserStateObjectFactory.UseManagedSNI)
                    _pMarsPhysicalConObj.IncrementPendingCallbacks();

                uint info = 0;
                uint error = _pMarsPhysicalConObj.EnableMars(ref info);

                if (error != TdsEnums.SNI_SUCCESS)
                {
                    _physicalStateObj.AddError(ProcessSNIError(_physicalStateObj));
                    ThrowExceptionAndWarning(_physicalStateObj);
                }

                PostReadAsyncForMars();

                _physicalStateObj = CreateSession(); // Create and open default MARS stateObj and connection.
            }
        }

        internal TdsParserStateObject CreateSession()
        {
            return TdsParserStateObjectFactory.Singleton.CreateSessionObject(this, _pMarsPhysicalConObj, true);
        }

        internal TdsParserStateObject GetSession(object owner)
        {
            TdsParserStateObject session = null;
            if (MARSOn)
            {
                session = _sessionPool.GetSession(owner);

                Debug.Assert(!session._pendingData, "pending data on a pooled MARS session");
            }
            else
            {
                session = _physicalStateObj;
            }
            Debug.Assert(session._outputPacketNumber == 1, "The packet number is expected to be 1");
            return session;
        }

        internal void PutSession(TdsParserStateObject session)
        {
            session.AssertStateIsClean();

            if (MARSOn)
            {
                // This will take care of disposing if the parser is closed
                _sessionPool.PutSession(session);
            }
            else if ((_state == TdsParserState.Closed) || (_state == TdsParserState.Broken))
            {
                // Parser is closed\broken - dispose the stateObj
                Debug.Assert(session == _physicalStateObj, "MARS is off, but session to close is not the _physicalStateObj");
                _physicalStateObj.SniContext = SniContext.Snix_Close;
#if DEBUG
                _physicalStateObj.InvalidateDebugOnlyCopyOfSniContext();
#endif
                _physicalStateObj.Dispose();
            }
            else
            {
                // Non-MARS, and session is ok - remove its owner
                _physicalStateObj.Owner = null;
            }
        }


        private void SendPreLoginHandshake(byte[] instanceName, bool encrypt)
        {
            // PreLoginHandshake buffer consists of:
            // 1) Standard header, with type = MT_PRELOGIN
            // 2) Consecutive 5 bytes for each option, (1 byte length, 2 byte offset, 2 byte payload length)
            // 3) Consecutive data blocks for each option

            // NOTE: packet data needs to be big endian - not the standard little endian used by
            // the rest of the parser.

            _physicalStateObj._outputMessageType = TdsEnums.MT_PRELOGIN;

            // Initialize option offset into payload buffer
            // 5 bytes for each option (1 byte length, 2 byte offset, 2 byte payload length)
            int offset = (int)PreLoginOptions.NUMOPT * 5 + 1;

            byte[] payload = new byte[(int)PreLoginOptions.NUMOPT * 5 + TdsEnums.MAX_PRELOGIN_PAYLOAD_LENGTH];
            int payloadLength = 0;

            for (int option = (int)PreLoginOptions.VERSION; option < (int)PreLoginOptions.NUMOPT; option++)
            {
                int optionDataSize = 0;

                // Fill in the option
                _physicalStateObj.WriteByte((byte)option);

                // Fill in the offset of the option data
                _physicalStateObj.WriteByte((byte)((offset & 0xff00) >> 8)); // send upper order byte
                _physicalStateObj.WriteByte((byte)(offset & 0x00ff)); // send lower order byte

                switch (option)
                {
                    case (int)PreLoginOptions.VERSION:
                        Version systemDataVersion = ADP.GetAssemblyVersion();

                        // Major and minor
                        payload[payloadLength++] = (byte)(systemDataVersion.Major & 0xff);
                        payload[payloadLength++] = (byte)(systemDataVersion.Minor & 0xff);

                        // Build (Big Endian)
                        payload[payloadLength++] = (byte)((systemDataVersion.Build & 0xff00) >> 8);
                        payload[payloadLength++] = (byte)(systemDataVersion.Build & 0xff);

                        // Sub-build (Little Endian)
                        payload[payloadLength++] = (byte)(systemDataVersion.Revision & 0xff);
                        payload[payloadLength++] = (byte)((systemDataVersion.Revision & 0xff00) >> 8);
                        offset += 6;
                        optionDataSize = 6;
                        break;

                    case (int)PreLoginOptions.ENCRYPT:
                        if (_encryptionOption == EncryptionOptions.NOT_SUP)
                        {
                            // If OS doesn't support encryption, inform server not supported.
                            payload[payloadLength] = (byte)EncryptionOptions.NOT_SUP;
                        }
                        else
                        {
                            // Else, inform server of user request.
                            if (encrypt)
                            {
                                payload[payloadLength] = (byte)EncryptionOptions.ON;
                                _encryptionOption = EncryptionOptions.ON;
                            }
                            else
                            {
                                payload[payloadLength] = (byte)EncryptionOptions.OFF;
                                _encryptionOption = EncryptionOptions.OFF;
                            }
                        }

                        payloadLength += 1;
                        offset += 1;
                        optionDataSize = 1;
                        break;

                    case (int)PreLoginOptions.INSTANCE:
                        int i = 0;

                        while (instanceName[i] != 0)
                        {
                            payload[payloadLength] = instanceName[i];
                            payloadLength++;
                            i++;
                        }

                        payload[payloadLength] = 0; // null terminate
                        payloadLength++;
                        i++;

                        offset += i;
                        optionDataSize = i;
                        break;

                    case (int)PreLoginOptions.THREADID:
                        int threadID = TdsParserStaticMethods.GetCurrentThreadIdForTdsLoginOnly();

                        payload[payloadLength++] = (byte)((0xff000000 & threadID) >> 24);
                        payload[payloadLength++] = (byte)((0x00ff0000 & threadID) >> 16);
                        payload[payloadLength++] = (byte)((0x0000ff00 & threadID) >> 8);
                        payload[payloadLength++] = (byte)(0x000000ff & threadID);
                        offset += 4;
                        optionDataSize = 4;
                        break;

                    case (int)PreLoginOptions.MARS:
                        payload[payloadLength++] = (byte)(_fMARS ? 1 : 0);
                        offset += 1;
                        optionDataSize += 1;
                        break;

                    case (int)PreLoginOptions.TRACEID:
                        FillGuidBytes(_connHandler._clientConnectionId, payload.AsSpan(payloadLength, GUID_SIZE));
                        payloadLength += GUID_SIZE;
                        offset += GUID_SIZE;
                        optionDataSize = GUID_SIZE;

                        ActivityCorrelator.ActivityId actId = ActivityCorrelator.Next();
                        FillGuidBytes(actId.Id, payload.AsSpan(payloadLength, GUID_SIZE));
                        payloadLength += GUID_SIZE;
                        payload[payloadLength++] = (byte)(0x000000ff & actId.Sequence);
                        payload[payloadLength++] = (byte)((0x0000ff00 & actId.Sequence) >> 8);
                        payload[payloadLength++] = (byte)((0x00ff0000 & actId.Sequence) >> 16);
                        payload[payloadLength++] = (byte)((0xff000000 & actId.Sequence) >> 24);
                        int actIdSize = GUID_SIZE + sizeof(uint);
                        offset += actIdSize;
                        optionDataSize += actIdSize;
                        break;

                    case (int)PreLoginOptions.FEDAUTHREQUIRED:
                        payload[payloadLength++] = 0x01;
                        offset += 1;
                        optionDataSize += 1;
                        break;

                    default:
                        Debug.Assert(false, "UNKNOWN option in SendPreLoginHandshake");
                        break;
                }

                // Write data length
                _physicalStateObj.WriteByte((byte)((optionDataSize & 0xff00) >> 8));
                _physicalStateObj.WriteByte((byte)(optionDataSize & 0x00ff));
            }

            // Write out last option - to let server know the second part of packet completed
            _physicalStateObj.WriteByte((byte)PreLoginOptions.LASTOPT);

            // Write out payload
            _physicalStateObj.WriteByteArray(payload, payloadLength, 0);

            // Flush packet
            _physicalStateObj.WritePacket(TdsEnums.HARDFLUSH);
        }

        private PreLoginHandshakeStatus ConsumePreLoginHandshake(bool encrypt, bool trustServerCert, bool integratedSecurity, out bool marsCapable, out bool fedAuthRequired)
        {
            marsCapable = _fMARS; // Assign default value
            fedAuthRequired = false;
            bool isYukonOrLater = false;
            Debug.Assert(_physicalStateObj._syncOverAsync, "Should not attempt pends in a synchronous call");
            bool result = _physicalStateObj.TryReadNetworkPacket();
            if (!result)
            { throw SQL.SynchronousCallMayNotPend(); }

            if (_physicalStateObj._inBytesRead == 0)
            {
                // If the server did not respond then something has gone wrong and we need to close the connection
                _physicalStateObj.AddError(new SqlError(0, (byte)0x00, TdsEnums.FATAL_ERROR_CLASS, _server, SQLMessage.PreloginError(), "", 0));
                _physicalStateObj.Dispose();
                ThrowExceptionAndWarning(_physicalStateObj);
            }

            if (!_physicalStateObj.TryProcessHeader())
            { throw SQL.SynchronousCallMayNotPend(); }

            if (_physicalStateObj._inBytesPacket > TdsEnums.MAX_PACKET_SIZE || _physicalStateObj._inBytesPacket <= 0)
            {
                throw SQL.ParsingError();
            }
            byte[] payload = new byte[_physicalStateObj._inBytesPacket];

            Debug.Assert(_physicalStateObj._syncOverAsync, "Should not attempt pends in a synchronous call");
            result = _physicalStateObj.TryReadByteArray(payload, payload.Length);
            if (!result)
            { throw SQL.SynchronousCallMayNotPend(); }

            if (payload[0] == 0xaa)
            {
                // If the first byte is 0xAA, we are connecting to a 6.5 or earlier server, which
                // is not supported. 
                throw SQL.InvalidSQLServerVersionUnknown();
            }

            int offset = 0;
            int payloadOffset = 0;
            int payloadLength = 0;
            int option = payload[offset++];

            while (option != (byte)PreLoginOptions.LASTOPT)
            {
                switch (option)
                {
                    case (int)PreLoginOptions.VERSION:
                        payloadOffset = payload[offset++] << 8 | payload[offset++];
                        payloadLength = payload[offset++] << 8 | payload[offset++];

                        byte majorVersion = payload[payloadOffset];
                        byte minorVersion = payload[payloadOffset + 1];
                        int level = (payload[payloadOffset + 2] << 8) |
                                             payload[payloadOffset + 3];

                        isYukonOrLater = majorVersion >= 9;
                        if (!isYukonOrLater)
                        {
                            marsCapable = false;            // If pre-Yukon, MARS not supported.
                        }

                        break;

                    case (int)PreLoginOptions.ENCRYPT:
                        payloadOffset = payload[offset++] << 8 | payload[offset++];
                        payloadLength = payload[offset++] << 8 | payload[offset++];

                        EncryptionOptions serverOption = (EncryptionOptions)payload[payloadOffset];

                        /* internal enum EncryptionOptions {
                            OFF,
                            ON,
                            NOT_SUP,
                            REQ,
                            LOGIN
                        } */

                        switch (_encryptionOption)
                        {
                            case (EncryptionOptions.ON):
                                if (serverOption == EncryptionOptions.NOT_SUP)
                                {
                                    _physicalStateObj.AddError(new SqlError(TdsEnums.ENCRYPTION_NOT_SUPPORTED, (byte)0x00, TdsEnums.FATAL_ERROR_CLASS, _server, SQLMessage.EncryptionNotSupportedByServer(), "", 0));
                                    _physicalStateObj.Dispose();
                                    ThrowExceptionAndWarning(_physicalStateObj);
                                }

                                break;

                            case (EncryptionOptions.OFF):
                                if (serverOption == EncryptionOptions.OFF)
                                {
                                    // Only encrypt login.
                                    _encryptionOption = EncryptionOptions.LOGIN;
                                }
                                else if (serverOption == EncryptionOptions.REQ)
                                {
                                    // Encrypt all.
                                    _encryptionOption = EncryptionOptions.ON;
                                }

                                break;

                            case (EncryptionOptions.NOT_SUP):
                                if (serverOption == EncryptionOptions.REQ)
                                {
                                    _physicalStateObj.AddError(new SqlError(TdsEnums.ENCRYPTION_NOT_SUPPORTED, (byte)0x00, TdsEnums.FATAL_ERROR_CLASS, _server, SQLMessage.EncryptionNotSupportedByClient(), "", 0));
                                    _physicalStateObj.Dispose();
                                    ThrowExceptionAndWarning(_physicalStateObj);
                                }

                                break;

                            default:
                                Debug.Assert(false, "Invalid client encryption option detected");
                                break;
                        }

                        if (_encryptionOption == EncryptionOptions.ON ||
                            _encryptionOption == EncryptionOptions.LOGIN)
                        {
                            uint error = 0;
                            // If we're using legacy server certificate validation behavior (not using access token), then validate if Encrypt=true and Trust Sever Certificate = false.
                            // If using access token, validate if Trust Server Certificate=false.
                            bool shouldValidateServerCert = (encrypt && !trustServerCert) || (_connHandler._accessTokenInBytes != null && !trustServerCert);
                            uint info = (shouldValidateServerCert ? TdsEnums.SNI_SSL_VALIDATE_CERTIFICATE : 0)
                                | (isYukonOrLater ? TdsEnums.SNI_SSL_USE_SCHANNEL_CACHE : 0);

                            if (encrypt && !integratedSecurity)
                            {
                                // optimization: in case of SQL Authentication and encryption, set SNI_SSL_IGNORE_CHANNEL_BINDINGS to let SNI 
                                // know that it does not need to allocate/retrieve the Channel Bindings from the SSL context.
                                // This applies to Native SNI 
                                info |= TdsEnums.SNI_SSL_IGNORE_CHANNEL_BINDINGS;
                            }

                            error = _physicalStateObj.EnableSsl(ref info);

                            if (error != TdsEnums.SNI_SUCCESS)
                            {
                                _physicalStateObj.AddError(ProcessSNIError(_physicalStateObj));
                                ThrowExceptionAndWarning(_physicalStateObj);
                            }

                            WaitForSSLHandShakeToComplete(ref error);

                            // create a new packet encryption changes the internal packet size
                            _physicalStateObj.ClearAllWritePackets();
                        }

                        break;

                    case (int)PreLoginOptions.INSTANCE:
                        payloadOffset = payload[offset++] << 8 | payload[offset++];
                        payloadLength = payload[offset++] << 8 | payload[offset++];

                        byte ERROR_INST = 0x1;
                        byte instanceResult = payload[payloadOffset];

                        if (instanceResult == ERROR_INST)
                        {
                            // Check if server says ERROR_INST. That either means the cached info
                            // we used to connect is not valid or we connected to a named instance
                            // listening on default params.
                            return PreLoginHandshakeStatus.InstanceFailure;
                        }

                        break;

                    case (int)PreLoginOptions.THREADID:
                        // DO NOTHING FOR THREADID
                        offset += 4;
                        break;

                    case (int)PreLoginOptions.MARS:
                        payloadOffset = payload[offset++] << 8 | payload[offset++];
                        payloadLength = payload[offset++] << 8 | payload[offset++];

                        marsCapable = (payload[payloadOffset] == 0 ? false : true);

                        Debug.Assert(payload[payloadOffset] == 0 || payload[payloadOffset] == 1, "Value for Mars PreLoginHandshake option not equal to 1 or 0!");
                        break;

                    case (int)PreLoginOptions.TRACEID:
                        // DO NOTHING FOR TRACEID
                        offset += 4;
                        break;

                    case (int)PreLoginOptions.FEDAUTHREQUIRED:
                        payloadOffset = payload[offset++] << 8 | payload[offset++];
                        payloadLength = payload[offset++] << 8 | payload[offset++];

                        // Only 0x00 and 0x01 are accepted values from the server.
                        if (payload[payloadOffset] != 0x00 && payload[payloadOffset] != 0x01)
                        {
                            throw SQL.ParsingErrorValue(ParsingErrorState.FedAuthRequiredPreLoginResponseInvalidValue, (int)payload[payloadOffset]);
                        }

                        // We must NOT use the response for the FEDAUTHREQUIRED PreLogin option, if AccessToken is not null, meaning token based authentication is used.
                        if (_connHandler.ConnectionOptions != null || _connHandler._accessTokenInBytes != null)
                        {
                            fedAuthRequired = payload[payloadOffset] == 0x01 ? true : false;
                        }
                        break;

                    default:
                        Debug.Assert(false, "UNKNOWN option in ConsumePreLoginHandshake, option:" + option);

                        // DO NOTHING FOR THESE UNKNOWN OPTIONS
                        offset += 4;

                        break;
                }

                if (offset < payload.Length)
                {
                    option = payload[offset++];
                }
                else
                {
                    break;
                }
            }

            return PreLoginHandshakeStatus.Successful;
        }

        internal void Deactivate(bool connectionIsDoomed)
        {
            // Called when the connection that owns us is deactivated.


            if (MARSOn)
            {
                _sessionPool.Deactivate();
            }

            Debug.Assert(connectionIsDoomed || null == _pendingTransaction, "pending transaction at disconnect?");

            if (!connectionIsDoomed && null != _physicalStateObj)
            {
                if (_physicalStateObj._pendingData)
                {
                    DrainData(_physicalStateObj);
                }

                if (_physicalStateObj.HasOpenResult)
                { // Need to decrement openResultCount for all pending operations.
                    _physicalStateObj.DecrementOpenResultCount();
                }
            }

            // Any active, non-distributed transaction must be rolled back.  We
            // need to wait for distributed transactions to be completed by the
            // transaction manager -- we don't want to automatically roll them
            // back.
            //
            // Note that when there is a transaction delegated to this connection,
            // we will defer the deactivation of this connection until the
            // transaction manager completes the transaction.
            SqlInternalTransaction currentTransaction = CurrentTransaction;

            if (null != currentTransaction && currentTransaction.HasParentTransaction)
            {
                currentTransaction.CloseFromConnection();
                Debug.Assert(null == CurrentTransaction, "rollback didn't clear current transaction?");
            }

            Statistics = null; // must come after CleanWire or we won't count the stuff that happens there...
        }

        // Used to close the connection and then free the memory allocated for the netlib connection.
        internal void Disconnect()
        {
            if (null != _sessionPool)
            {
                // MARSOn may be true, but _sessionPool not yet created
                _sessionPool.Dispose();
            }

            // Can close the connection if its open or broken
            if (_state != TdsParserState.Closed)
            {
                //benign assert - the user could close the connection before consuming all the data
                //Debug.Assert(_physicalStateObj._inBytesUsed == _physicalStateObj._inBytesRead && _physicalStateObj._outBytesUsed == _physicalStateObj._inputHeaderLen, "TDSParser closed with data not fully sent or consumed.");

                _state = TdsParserState.Closed;

                try
                {
                    // If the _physicalStateObj has an owner, we will delay the disposal until the owner is finished with it
                    if (!_physicalStateObj.HasOwner)
                    {
                        _physicalStateObj.SniContext = SniContext.Snix_Close;
#if DEBUG
                        _physicalStateObj.InvalidateDebugOnlyCopyOfSniContext();
#endif
                        _physicalStateObj.Dispose();
                    }
                    else
                    {
                        // Remove the "initial" callback (this will allow the stateObj to be GC collected if need be)
                        _physicalStateObj.DecrementPendingCallbacks(false);
                    }

                    // Not allocated until MARS is actually enabled in SNI.
                    if (null != _pMarsPhysicalConObj)
                    {
                        _pMarsPhysicalConObj.Dispose();
                    }
                }
                finally
                {
                    _pMarsPhysicalConObj = null;
                }
            }

            _resetConnectionEvent?.Dispose();
            _resetConnectionEvent = null;

            _defaultEncoding = null;
            _defaultCollation = null;
        }

        // Fires a single InfoMessageEvent
        private void FireInfoMessageEvent(SqlConnection connection, TdsParserStateObject stateObj, SqlError error)
        {
            string serverVersion = null;

            Debug.Assert(connection != null && _connHandler.Connection == connection);

            if (_state == TdsParserState.OpenLoggedIn)
            {
                serverVersion = _connHandler.ServerVersion;
            }

            SqlErrorCollection sqlErs = new SqlErrorCollection();

            sqlErs.Add(error);

            SqlException exc = SqlException.CreateException(sqlErs, serverVersion, _connHandler);

            bool notified;
            connection.OnInfoMessage(new SqlInfoMessageEventArgs(exc), out notified);
            if (notified)
            {
                // observable side-effects, no retry
                stateObj._syncOverAsync = true;
            }
            return;
        }

        internal void DisconnectTransaction(SqlInternalTransaction internalTransaction)
        {
            Debug.Assert(_currentTransaction != null && _currentTransaction == internalTransaction, "disconnecting different transaction");

            if (_currentTransaction != null && _currentTransaction == internalTransaction)
            {
                _currentTransaction = null;
            }
        }

        internal void RollbackOrphanedAPITransactions()
        {
            // Any active, non-distributed transaction must be rolled back.
            SqlInternalTransaction currentTransaction = CurrentTransaction;

            if (null != currentTransaction && currentTransaction.HasParentTransaction && currentTransaction.IsOrphaned)
            {
                currentTransaction.CloseFromConnection();
                Debug.Assert(null == CurrentTransaction, "rollback didn't clear current transaction?");
            }
        }

        internal void ThrowExceptionAndWarning(TdsParserStateObject stateObj, bool callerHasConnectionLock = false, bool asyncClose = false)
        {
            Debug.Assert(!callerHasConnectionLock || _connHandler._parserLock.ThreadMayHaveLock(), "Caller claims to have lock, but connection lock is not taken");

            SqlException exception = null;
            bool breakConnection;

            // This function should only be called when there was an error or warning.  If there aren't any
            // errors, the handler will be called for the warning(s).  If there was an error, the warning(s) will
            // be copied to the end of the error collection so that the user may see all the errors and also the
            // warnings that occurred.
            // can be deleted)
            SqlErrorCollection temp = stateObj.GetFullErrorAndWarningCollection(out breakConnection);

            Debug.Assert(temp != null, "TdsParser::ThrowExceptionAndWarning: null errors collection!");
            Debug.Assert(temp.Count > 0, "TdsParser::ThrowExceptionAndWarning called with no exceptions or warnings!");
            Debug.Assert(_connHandler != null, "TdsParser::ThrowExceptionAndWarning called with null connectionHandler!");

            // Don't break the connection if it is already closed
            breakConnection &= (TdsParserState.Closed != _state);
            if (breakConnection)
            {
                if ((_state == TdsParserState.OpenNotLoggedIn) && (_connHandler.ConnectionOptions.MultiSubnetFailover || _loginWithFailover) && (temp.Count == 1) && ((temp[0].Number == TdsEnums.TIMEOUT_EXPIRED) || (temp[0].Number == TdsEnums.SNI_WAIT_TIMEOUT)))
                {
                    // For Multisubnet Failover we slice the timeout to make reconnecting faster (with the assumption that the server will not failover instantaneously)
                    // However, when timeout occurs we need to not doom the internal connection and also to mark the TdsParser as closed such that the login will be will retried
                    breakConnection = false;
                    Disconnect();
                }
                else
                {
                    _state = TdsParserState.Broken;
                }
            }

            if (temp != null && temp.Count > 0)
            {
                // Construct the exception now that we've collected all the errors
                string serverVersion = null;
                if (_state == TdsParserState.OpenLoggedIn)
                {
                    serverVersion = _connHandler.ServerVersion;
                }

                if (temp.Count == 1 && temp[0].Exception != null)
                {
                    exception = SqlException.CreateException(temp, serverVersion, _connHandler, temp[0].Exception);
                }
                else
                {
                    exception = SqlException.CreateException(temp, serverVersion, _connHandler);
                }
            }

            // call OnError outside of _ErrorCollectionLock to avoid deadlock
            if (exception != null)
            {
                if (breakConnection)
                {
                    // report exception to pending async operation
                    // before OnConnectionClosed overrides the exception
                    // due to connection close notification through references
                    var taskSource = stateObj._networkPacketTaskSource;
                    if (taskSource != null)
                    {
                        taskSource.TrySetException(ADP.ExceptionWithStackTrace(exception));
                    }
                }

                if (asyncClose)
                {
                    // Wait until we have the parser lock, then try to close
                    var connHandler = _connHandler;
                    Action<Action> wrapCloseAction = closeAction =>
                    {
                        Task.Factory.StartNew(() =>
                        {
                            connHandler._parserLock.Wait(canReleaseFromAnyThread: false);
                            connHandler.ThreadHasParserLockForClose = true;
                            try
                            {
                                closeAction();
                            }
                            finally
                            {
                                connHandler.ThreadHasParserLockForClose = false;
                                connHandler._parserLock.Release();
                            }
                        });
                    };

                    _connHandler.OnError(exception, breakConnection, wrapCloseAction);
                }
                else
                {
                    // Let close know that we already have the _parserLock
                    bool threadAlreadyHadParserLockForClose = _connHandler.ThreadHasParserLockForClose;
                    if (callerHasConnectionLock)
                    {
                        _connHandler.ThreadHasParserLockForClose = true;
                    }
                    try
                    {
                        // the following handler will throw an exception or generate a warning event   
                        _connHandler.OnError(exception, breakConnection);
                    }
                    finally
                    {
                        if (callerHasConnectionLock)
                        {
                            _connHandler.ThreadHasParserLockForClose = threadAlreadyHadParserLockForClose;
                        }
                    }
                }
            }
        }

        internal SqlError ProcessSNIError(TdsParserStateObject stateObj)
        {
#if DEBUG
            // There is an exception here for MARS as its possible that another thread has closed the connection just as we see an error
            Debug.Assert(SniContext.Undefined != stateObj.DebugOnlyCopyOfSniContext || ((_fMARS) && ((_state == TdsParserState.Closed) || (_state == TdsParserState.Broken))), "SniContext must not be None");
#endif
            SNIErrorDetails details = GetSniErrorDetails();

            if (details.sniErrorNumber != 0)
            {
                // handle special SNI error codes that are converted into exception which is not a SqlException.
                switch (details.sniErrorNumber)
                {
                    case (int)SNINativeMethodWrapper.SniSpecialErrors.MultiSubnetFailoverWithMoreThan64IPs:
                        // Connecting with the MultiSubnetFailover connection option to a SQL Server instance configured with more than 64 IP addresses is not supported.
                        throw SQL.MultiSubnetFailoverWithMoreThan64IPs();

                    case (int)SNINativeMethodWrapper.SniSpecialErrors.MultiSubnetFailoverWithInstanceSpecified:
                        // Connecting to a named SQL Server instance using the MultiSubnetFailover connection option is not supported.
                        throw SQL.MultiSubnetFailoverWithInstanceSpecified();

                    case (int)SNINativeMethodWrapper.SniSpecialErrors.MultiSubnetFailoverWithNonTcpProtocol:
                        // Connecting to a SQL Server instance using the MultiSubnetFailover connection option is only supported when using the TCP protocol.
                        throw SQL.MultiSubnetFailoverWithNonTcpProtocol();
                        // continue building SqlError instance
                }
            }
            // PInvoke code automatically sets the length of the string for us
            // So no need to look for \0
            string errorMessage = details.errorMessage;

            //  Format SNI errors and add Context Information
            //
            //  General syntax is:
            //  <sqlclient message>
            //  (provider:<SNIx provider>, error: <SNIx error code> - <SNIx error message>)
            //
            // errorMessage | sniError |
            // -------------------------------------------
            // ==null       | x        | must never happen
            // !=null       | != 0     | retrieve corresponding errorMessage from resources
            // !=null       | == 0     | replace text left of errorMessage
            //

            if (TdsParserStateObjectFactory.UseManagedSNI)
                Debug.Assert(!string.IsNullOrEmpty(details.errorMessage) || details.sniErrorNumber != 0, "Empty error message received from SNI");
            else
                Debug.Assert(!string.IsNullOrEmpty(details.errorMessage), "Empty error message received from SNI");

            string sniContextEnumName = TdsEnums.GetSniContextEnumName(stateObj.SniContext);

            string sqlContextInfo = SR.GetResourceString(sniContextEnumName, sniContextEnumName);
            string providerRid = string.Format((IFormatProvider)null, "SNI_PN{0}", details.provider);
            string providerName = SR.GetResourceString(providerRid, providerRid);
            Debug.Assert(!string.IsNullOrEmpty(providerName), string.Format((IFormatProvider)null, "invalid providerResourceId '{0}'", providerRid));
            uint win32ErrorCode = details.nativeError;

            if (details.sniErrorNumber == 0)
            {
                // Provider error. The message from provider is preceded with non-localizable info from SNI
                // strip provider info from SNI
                //
                int iColon = errorMessage.IndexOf(':');
                Debug.Assert(0 <= iColon, "':' character missing in sni errorMessage");
                Debug.Assert(errorMessage.Length > iColon + 1 && errorMessage[iColon + 1] == ' ', "Expecting a space after the ':' character");

                // extract the message excluding the colon and trailing cr/lf chars
                if (0 <= iColon)
                {
                    int len = errorMessage.Length;
                    len -= Environment.NewLine.Length; // exclude newline sequence
                    iColon += 2;  // skip over ": " sequence
                    len -= iColon;
                    /*
                        The error message should come back in the following format: "TCP Provider: MESSAGE TEXT"
                        If the message is received on a Win9x OS, the error message will not contain MESSAGE TEXT 
                        If we get an error message with no message text, just return the entire message otherwise 
                        return just the message text.
                    */
                    if (len > 0)
                    {
                        errorMessage = errorMessage.Substring(iColon, len);
                    }
                }
            }
            else
            {

                if (TdsParserStateObjectFactory.UseManagedSNI)
                {
                    // SNI error. Append additional error message info if available.
                    //
                    string sniLookupMessage = SQL.GetSNIErrorMessage((int)details.sniErrorNumber);
                    errorMessage = (errorMessage != string.Empty) ?
                                    (sniLookupMessage + ": " + errorMessage) :
                                    sniLookupMessage;
                }
                else
                {
                    // SNI error. Replace the entire message.
                    //
                    errorMessage = SQL.GetSNIErrorMessage((int)details.sniErrorNumber);

                    // If its a LocalDB error, then nativeError actually contains a LocalDB-specific error code, not a win32 error code
                    if (details.sniErrorNumber == (int)SNINativeMethodWrapper.SniSpecialErrors.LocalDBErrorCode)
                    {
                        errorMessage += LocalDBAPI.GetLocalDBMessage((int)details.nativeError);
                        win32ErrorCode = 0;
                    }
                }
            }
            errorMessage = string.Format((IFormatProvider)null, "{0} (provider: {1}, error: {2} - {3})",
                sqlContextInfo, providerName, (int)details.sniErrorNumber, errorMessage);

            return new SqlError((int)details.nativeError, 0x00, TdsEnums.FATAL_ERROR_CLASS,
                                _server, errorMessage, details.function, (int)details.lineNumber, details.nativeError, details.exception);
        }

        internal void CheckResetConnection(TdsParserStateObject stateObj)
        {
            if (_fResetConnection && !stateObj._fResetConnectionSent)
            {
                Debug.Assert(stateObj._outputPacketNumber == 1 || stateObj._outputPacketNumber == 2, "In ResetConnection logic unexpectedly!");
                try
                {
                    if (_fMARS && !stateObj._fResetEventOwned)
                    {
                        // If using Async & MARS and we do not own ResetEvent - grab it.  We need to not grab lock here
                        // for case where multiple packets are sent to server from one execute.
                        stateObj._fResetEventOwned = _resetConnectionEvent.WaitOne(stateObj.GetTimeoutRemaining());

                        if (stateObj._fResetEventOwned)
                        {
                            if (stateObj.TimeoutHasExpired)
                            {
                                // We didn't timeout on the WaitOne, but we timed out by the time we decremented stateObj._timeRemaining.
                                stateObj._fResetEventOwned = !_resetConnectionEvent.Set();
                                stateObj.TimeoutTime = 0;
                            }
                        }

                        if (!stateObj._fResetEventOwned)
                        {
                            // We timed out waiting for ResetEvent.  Throw timeout exception and reset
                            // the buffer.  Nothing else to do since we did not actually send anything
                            // to the server.
                            stateObj.ResetBuffer();
                            Debug.Assert(_connHandler != null, "SqlConnectionInternalTds handler can not be null at this point.");
                            stateObj.AddError(new SqlError(TdsEnums.TIMEOUT_EXPIRED, (byte)0x00, TdsEnums.MIN_ERROR_CLASS, _server, _connHandler.TimeoutErrorInternal.GetErrorMessage(), "", 0, TdsEnums.SNI_WAIT_TIMEOUT));
                            Debug.Assert(_connHandler._parserLock.ThreadMayHaveLock(), "Thread is writing without taking the connection lock");
                            ThrowExceptionAndWarning(stateObj, callerHasConnectionLock: true);
                        }
                    }

                    if (_fResetConnection)
                    {
                        // Check again to see if we need to send reset.

                        Debug.Assert(!stateObj._fResetConnectionSent, "Unexpected state for sending reset connection");

                        if (_fPreserveTransaction)
                        {
                            // if we are reseting, set bit in header by or'ing with other value
                            stateObj._outBuff[1] = (byte)(stateObj._outBuff[1] | TdsEnums.ST_RESET_CONNECTION_PRESERVE_TRANSACTION);
                        }
                        else
                        {
                            // if we are reseting, set bit in header by or'ing with other value
                            stateObj._outBuff[1] = (byte)(stateObj._outBuff[1] | TdsEnums.ST_RESET_CONNECTION);
                        }

                        if (!_fMARS)
                        {
                            _fResetConnection = false; // If not MARS, can turn off flag now.
                            _fPreserveTransaction = false;
                        }
                        else
                        {
                            stateObj._fResetConnectionSent = true; // Otherwise set flag so we don't resend on multiple packet execute.
                        }
                    }
                    else if (_fMARS && stateObj._fResetEventOwned)
                    {
                        Debug.Assert(!stateObj._fResetConnectionSent, "Unexpected state on WritePacket ResetConnection");

                        // Otherwise if Yukon and we grabbed the event, free it.  Another execute grabbed the event and
                        // took care of sending the reset.
                        stateObj._fResetEventOwned = !_resetConnectionEvent.Set();
                        Debug.Assert(!stateObj._fResetEventOwned, "Invalid AutoResetEvent state!");
                    }
                }
                catch (Exception)
                {
                    if (_fMARS && stateObj._fResetEventOwned)
                    {
                        // If exception thrown, and we are on Yukon and own the event, release it!
                        stateObj._fResetConnectionSent = false;
                        stateObj._fResetEventOwned = !_resetConnectionEvent.Set();
                        Debug.Assert(!stateObj._fResetEventOwned, "Invalid AutoResetEvent state!");
                    }

                    throw;
                }
            }
#if DEBUG
            else
            {
                Debug.Assert(!_fResetConnection ||
                             (_fResetConnection && stateObj._fResetConnectionSent && stateObj._fResetEventOwned),
                             "Unexpected state on else ResetConnection block in WritePacket");
            }
#endif
        }

        //
        // Takes a 16 bit short and writes it.
        //
        internal void WriteShort(int v, TdsParserStateObject stateObj)
        {
            if ((stateObj._outBytesUsed + 2) > stateObj._outBuff.Length)
            {
                // if all of the short doesn't fit into the buffer
                stateObj.WriteByte((byte)(v & 0xff));
                stateObj.WriteByte((byte)((v >> 8) & 0xff));
            }
            else
            {
                // all of the short fits into the buffer
                stateObj._outBuff[stateObj._outBytesUsed] = (byte)(v & 0xff);
                stateObj._outBuff[stateObj._outBytesUsed + 1] = (byte)((v >> 8) & 0xff);
                stateObj._outBytesUsed += 2;
            }
        }

        internal void WriteUnsignedShort(ushort us, TdsParserStateObject stateObj)
        {
            WriteShort((short)us, stateObj);
        }

        //
        // Takes a long and writes out an unsigned int
        //
        internal void WriteUnsignedInt(uint i, TdsParserStateObject stateObj)
        {
            WriteInt((int)i, stateObj);
        }

        //
        // Takes an int and writes it as an int.
        //
        internal void WriteInt(int v, TdsParserStateObject stateObj)
        {
            if ((stateObj._outBytesUsed + 4) > stateObj._outBuff.Length)
            {
                // if all of the int doesn't fit into the buffer
                for (int shiftValue = 0; shiftValue < sizeof(int) * 8; shiftValue += 8)
                {
                    stateObj.WriteByte((byte)((v >> shiftValue) & 0xff));
                }
            }
            else
            {
                // all of the int fits into the buffer
                // NOTE: We don't use a loop here for performance
                stateObj._outBuff[stateObj._outBytesUsed] = (byte)(v & 0xff);
                stateObj._outBuff[stateObj._outBytesUsed + 1] = (byte)((v >> 8) & 0xff);
                stateObj._outBuff[stateObj._outBytesUsed + 2] = (byte)((v >> 16) & 0xff);
                stateObj._outBuff[stateObj._outBytesUsed + 3] = (byte)((v >> 24) & 0xff);
                stateObj._outBytesUsed += 4;
            }
        }

        //
        // Takes a float and writes it as a 32 bit float.
        //
        internal void WriteFloat(float v, TdsParserStateObject stateObj)
        {
            Span<byte> bytes = stackalloc byte[sizeof(float)];
            FillFloatBytes(v, bytes);
            stateObj.WriteByteSpan(bytes);
        }

        //
        // Takes a long and writes it as a long.
        //
        internal void WriteLong(long v, TdsParserStateObject stateObj)
        {
            if ((stateObj._outBytesUsed + 8) > stateObj._outBuff.Length)
            {
                // if all of the long doesn't fit into the buffer
                for (int shiftValue = 0; shiftValue < sizeof(long) * 8; shiftValue += 8)
                {
                    stateObj.WriteByte((byte)((v >> shiftValue) & 0xff));
                }
            }
            else
            {
                // all of the long fits into the buffer
                // NOTE: We don't use a loop here for performance
                stateObj._outBuff[stateObj._outBytesUsed] = (byte)(v & 0xff);
                stateObj._outBuff[stateObj._outBytesUsed + 1] = (byte)((v >> 8) & 0xff);
                stateObj._outBuff[stateObj._outBytesUsed + 2] = (byte)((v >> 16) & 0xff);
                stateObj._outBuff[stateObj._outBytesUsed + 3] = (byte)((v >> 24) & 0xff);
                stateObj._outBuff[stateObj._outBytesUsed + 4] = (byte)((v >> 32) & 0xff);
                stateObj._outBuff[stateObj._outBytesUsed + 5] = (byte)((v >> 40) & 0xff);
                stateObj._outBuff[stateObj._outBytesUsed + 6] = (byte)((v >> 48) & 0xff);
                stateObj._outBuff[stateObj._outBytesUsed + 7] = (byte)((v >> 56) & 0xff);
                stateObj._outBytesUsed += 8;
            }
        }

        //
        // Takes a long and writes part of it
        //
        internal void WritePartialLong(long v, int length, TdsParserStateObject stateObj)
        {
            Debug.Assert(length <= 8, "Length specified is longer than the size of a long");
            Debug.Assert(length >= 0, "Length should not be negative");

            if ((stateObj._outBytesUsed + length) > stateObj._outBuff.Length)
            {
                // if all of the long doesn't fit into the buffer
                for (int shiftValue = 0; shiftValue < length * 8; shiftValue += 8)
                {
                    stateObj.WriteByte((byte)((v >> shiftValue) & 0xff));
                }
            }
            else
            {
                // all of the long fits into the buffer
                for (int index = 0; index < length; index++)
                {
                    stateObj._outBuff[stateObj._outBytesUsed + index] = (byte)((v >> (index * 8)) & 0xff);
                }
                stateObj._outBytesUsed += length;
            }
        }

        //
        // Takes a ulong and writes it as a ulong.
        //
        internal void WriteUnsignedLong(ulong uv, TdsParserStateObject stateObj)
        {
            WriteLong((long)uv, stateObj);
        }

        //
        // Takes a double and writes it as a 64 bit double.
        //
        internal void WriteDouble(double v, TdsParserStateObject stateObj)
        {
            Span<byte> bytes = stackalloc byte[sizeof(double)];
            FillDoubleBytes(v, bytes);
            stateObj.WriteByteSpan(bytes);

        }

        internal void PrepareResetConnection(bool preserveTransaction)
        {
            // Set flag to reset connection upon next use - only for use on shiloh!
            _fResetConnection = true;
            _fPreserveTransaction = preserveTransaction;
        }



        internal bool Run(RunBehavior runBehavior, SqlCommand cmdHandler, SqlDataReader dataStream, BulkCopySimpleResultSet bulkCopyHandler, TdsParserStateObject stateObj)
        {
            bool syncOverAsync = stateObj._syncOverAsync;
            try
            {
                stateObj._syncOverAsync = true;

                bool dataReady;
                bool result = TryRun(runBehavior, cmdHandler, dataStream, bulkCopyHandler, stateObj, out dataReady);
                Debug.Assert(result == true, "Should never return false when _syncOverAsync is set");
                return dataReady;
            }
            finally
            {
                stateObj._syncOverAsync = syncOverAsync;
            }
        }

        /// <summary>
        /// Checks if the given token is a valid TDS token
        /// </summary>
        /// <param name="token">Token to check</param>
        /// <returns>True if the token is a valid TDS token, otherwise false</returns>
        internal static bool IsValidTdsToken(byte token)
        {
            return (
                token == TdsEnums.SQLERROR ||
                token == TdsEnums.SQLINFO ||
                token == TdsEnums.SQLLOGINACK ||
                token == TdsEnums.SQLENVCHANGE ||
                token == TdsEnums.SQLRETURNVALUE ||
                token == TdsEnums.SQLRETURNSTATUS ||
                token == TdsEnums.SQLCOLNAME ||
                token == TdsEnums.SQLCOLFMT ||
                token == TdsEnums.SQLCOLMETADATA ||
                token == TdsEnums.SQLALTMETADATA ||
                token == TdsEnums.SQLTABNAME ||
                token == TdsEnums.SQLCOLINFO ||
                token == TdsEnums.SQLORDER ||
                token == TdsEnums.SQLALTROW ||
                token == TdsEnums.SQLROW ||
                token == TdsEnums.SQLNBCROW ||
                token == TdsEnums.SQLDONE ||
                token == TdsEnums.SQLDONEPROC ||
                token == TdsEnums.SQLDONEINPROC ||
                token == TdsEnums.SQLROWCRC ||
                token == TdsEnums.SQLSECLEVEL ||
                token == TdsEnums.SQLPROCID ||
                token == TdsEnums.SQLOFFSET ||
                token == TdsEnums.SQLSSPI ||
                token == TdsEnums.SQLFEATUREEXTACK ||
                token == TdsEnums.SQLSESSIONSTATE);
        }

        // Main parse loop for the top-level tds tokens, calls back into the I*Handler interfaces
        internal bool TryRun(RunBehavior runBehavior, SqlCommand cmdHandler, SqlDataReader dataStream, BulkCopySimpleResultSet bulkCopyHandler, TdsParserStateObject stateObj, out bool dataReady)
        {
            Debug.Assert((SniContext.Undefined != stateObj.SniContext) &&       // SniContext must not be Undefined
                ((stateObj._attentionSent) || ((SniContext.Snix_Execute != stateObj.SniContext) && (SniContext.Snix_SendRows != stateObj.SniContext))),  // SniContext should not be Execute or SendRows unless attention was sent (and, therefore, we are looking for an ACK)
                        string.Format("Unexpected SniContext on call to TryRun; SniContext={0}", stateObj.SniContext));

            if (TdsParserState.Broken == State || TdsParserState.Closed == State)
            {
                dataReady = true;
                return true; // Just in case this is called in a loop, expecting data to be returned.
            }

            dataReady = false;

            do
            {
                // If there is data ready, but we didn't exit the loop, then something is wrong
                Debug.Assert(!dataReady, "dataReady not expected - did we forget to skip the row?");

                if (stateObj._internalTimeout)
                {
                    runBehavior = RunBehavior.Attention;
                }

                if (TdsParserState.Broken == State || TdsParserState.Closed == State)
                    break; // jump out of the loop if the state is already broken or closed.

                if (!stateObj._accumulateInfoEvents && (stateObj._pendingInfoEvents != null))
                {
                    if (RunBehavior.Clean != (RunBehavior.Clean & runBehavior))
                    {
                        SqlConnection connection = null;
                        if (_connHandler != null)
                            connection = _connHandler.Connection; // SqlInternalConnection holds the user connection object as a weak ref
                        // We are omitting checks for error.Class in the code below (see processing of INFO) since we know (and assert) that error class
                        // error.Class < TdsEnums.MIN_ERROR_CLASS for info message. 
                        // Also we know that TdsEnums.MIN_ERROR_CLASS<TdsEnums.MAX_USER_CORRECTABLE_ERROR_CLASS
                        if ((connection != null) && connection.FireInfoMessageEventOnUserErrors)
                        {
                            foreach (SqlError error in stateObj._pendingInfoEvents)
                                FireInfoMessageEvent(connection, stateObj, error);
                        }
                        else
                            foreach (SqlError error in stateObj._pendingInfoEvents)
                                stateObj.AddWarning(error);
                    }
                    stateObj._pendingInfoEvents = null;
                }

                byte token;
                if (!stateObj.TryReadByte(out token))
                {
                    return false;
                }

                if (!IsValidTdsToken(token))
                {
                    Debug.Assert(false, string.Format((IFormatProvider)null, "unexpected token; token = {0,-2:X2}", token));
                    _state = TdsParserState.Broken;
                    _connHandler.BreakConnection();
                    throw SQL.ParsingError();
                }

                int tokenLength;
                if (!TryGetTokenLength(token, stateObj, out tokenLength))
                {
                    return false;
                }

                switch (token)
                {
                    case TdsEnums.SQLERROR:
                    case TdsEnums.SQLINFO:
                        {
                            if (token == TdsEnums.SQLERROR)
                            {
                                stateObj._errorTokenReceived = true; // Keep track of the fact error token was received - for Done processing.
                            }

                            SqlError error;
                            if (!TryProcessError(token, stateObj, out error))
                            {
                                return false;
                            }

                            if (token == TdsEnums.SQLINFO && stateObj._accumulateInfoEvents)
                            {
                                Debug.Assert(error.Class < TdsEnums.MIN_ERROR_CLASS, "INFO with class > TdsEnums.MIN_ERROR_CLASS");

                                if (stateObj._pendingInfoEvents == null)
                                    stateObj._pendingInfoEvents = new List<SqlError>();
                                stateObj._pendingInfoEvents.Add(error);
                                stateObj._syncOverAsync = true;
                                break;
                            }

                            if (RunBehavior.Clean != (RunBehavior.Clean & runBehavior))
                            {
                                // If FireInfoMessageEventOnUserErrors is true, we have to fire event without waiting.
                                // Otherwise we can go ahead and add it to errors/warnings collection.
                                SqlConnection connection = null;
                                if (_connHandler != null)
                                    connection = _connHandler.Connection; // SqlInternalConnection holds the user connection object as a weak ref

                                if ((connection != null) &&
                                    (connection.FireInfoMessageEventOnUserErrors == true) &&
                                    (error.Class <= TdsEnums.MAX_USER_CORRECTABLE_ERROR_CLASS))
                                {
                                    // Fire SqlInfoMessage here
                                    FireInfoMessageEvent(connection, stateObj, error);
                                }
                                else
                                {
                                    // insert error/info into the appropriate exception - warning if info, exception if error
                                    if (error.Class < TdsEnums.MIN_ERROR_CLASS)
                                    {
                                        stateObj.AddWarning(error);
                                    }
                                    else if (error.Class < TdsEnums.FATAL_ERROR_CLASS)
                                    {
                                        // Continue results processing for all non-fatal errors (<20)

                                        stateObj.AddError(error);

                                        // Add it to collection - but do NOT change run behavior UNLESS
                                        // we are in an ExecuteReader call - at which time we will be throwing
                                        // anyways so we need to consume all errors.  This is not the case
                                        // if we have already given out a reader.  If we have already given out
                                        // a reader we need to throw the error but not halt further processing.  We used to
                                        // halt processing.

                                        if (null != dataStream)
                                        {
                                            if (!dataStream.IsInitialized)
                                            {
                                                runBehavior = RunBehavior.UntilDone;
                                            }
                                        }
                                    }
                                    else
                                    {
                                        stateObj.AddError(error);

                                        // Else we have a fatal error and we need to change the behavior
                                        // since we want the complete error information in the exception.
                                        // Besides - no further results will be received.
                                        runBehavior = RunBehavior.UntilDone;
                                    }
                                }
                            }
                            else if (error.Class >= TdsEnums.FATAL_ERROR_CLASS)
                            {
                                stateObj.AddError(error);
                            }
                            break;
                        }

                    case TdsEnums.SQLCOLINFO:
                        {
                            if (null != dataStream)
                            {
                                _SqlMetaDataSet metaDataSet;
                                if (!TryProcessColInfo(dataStream.MetaData, dataStream, stateObj, out metaDataSet))
                                {
                                    return false;
                                }
                                if (!dataStream.TrySetMetaData(metaDataSet, false))
                                {
                                    return false;
                                }
                                dataStream.BrowseModeInfoConsumed = true;
                            }
                            else
                            { // no dataStream
                                if (!stateObj.TrySkipBytes(tokenLength))
                                {
                                    return false;
                                }
                            }
                            break;
                        }

                    case TdsEnums.SQLDONE:
                    case TdsEnums.SQLDONEPROC:
                    case TdsEnums.SQLDONEINPROC:
                        {
                            // RunBehavior can be modified
                            if (!TryProcessDone(cmdHandler, dataStream, ref runBehavior, stateObj))
                            {
                                return false;
                            }
                            if ((token == TdsEnums.SQLDONEPROC) && (cmdHandler != null))
                            {
                                cmdHandler.OnDoneProc();
                            }

                            break;
                        }

                    case TdsEnums.SQLORDER:
                        {
                            // don't do anything with the order token so read off the pipe
                            if (!stateObj.TrySkipBytes(tokenLength))
                            {
                                return false;
                            }
                            break;
                        }

                    case TdsEnums.SQLALTMETADATA:
                        {
                            stateObj.CloneCleanupAltMetaDataSetArray();

                            if (stateObj._cleanupAltMetaDataSetArray == null)
                            {
                                // create object on demand (lazy creation)
                                stateObj._cleanupAltMetaDataSetArray = new _SqlMetaDataSetCollection();
                            }

                            _SqlMetaDataSet cleanupAltMetaDataSet;
                            if (!TryProcessAltMetaData(tokenLength, stateObj, out cleanupAltMetaDataSet))
                            {
                                return false;
                            }

                            stateObj._cleanupAltMetaDataSetArray.SetAltMetaData(cleanupAltMetaDataSet);
                            if (null != dataStream)
                            {
                                byte metadataConsumedByte;
                                if (!stateObj.TryPeekByte(out metadataConsumedByte))
                                {
                                    return false;
                                }
                                if (!dataStream.TrySetAltMetaDataSet(cleanupAltMetaDataSet, (TdsEnums.SQLALTMETADATA != metadataConsumedByte)))
                                {
                                    return false;
                                }
                            }

                            break;
                        }

                    case TdsEnums.SQLALTROW:
                        {
                            if (!stateObj.TryStartNewRow(isNullCompressed: false))
                            { // altrows are not currently null compressed
                                return false;
                            }

                            // read will call run until dataReady. Must not read any data if returnimmetiately set
                            if (RunBehavior.ReturnImmediately != (RunBehavior.ReturnImmediately & runBehavior))
                            {
                                ushort altRowId;
                                if (!stateObj.TryReadUInt16(out altRowId))
                                { // get altRowId
                                    return false;
                                }

                                if (!TrySkipRow(stateObj._cleanupAltMetaDataSetArray.GetAltMetaData(altRowId), stateObj))
                                { // skip altRow
                                    return false;
                                }
                            }
                            else
                            {
                                dataReady = true;
                            }

                            break;
                        }

                    case TdsEnums.SQLENVCHANGE:
                        {
                            // ENVCHANGE must be processed synchronously (since it can modify the state of many objects)
                            stateObj._syncOverAsync = true;

                            SqlEnvChange[] env;
                            if (!TryProcessEnvChange(tokenLength, stateObj, out env))
                            {
                                return false;
                            }

                            for (int ii = 0; ii < env.Length; ii++)
                            {
                                if (env[ii] != null && !this.Connection.IgnoreEnvChange)
                                {
                                    switch (env[ii].type)
                                    {
                                        case TdsEnums.ENV_BEGINTRAN:
                                        case TdsEnums.ENV_ENLISTDTC:
                                            // When we get notification from the server of a new
                                            // transaction, we move any pending transaction over to
                                            // the current transaction, then we store the token in it.
                                            // if there isn't a pending transaction, then it's either
                                            // a TSQL transaction or a distributed transaction.
                                            Debug.Assert(null == _currentTransaction, "non-null current transaction with an ENV Change");
                                            _currentTransaction = _pendingTransaction;
                                            _pendingTransaction = null;

                                            if (null != _currentTransaction)
                                            {
                                                _currentTransaction.TransactionId = env[ii].newLongValue;   // this is defined as a ULongLong in the server and in the TDS Spec.
                                            }
                                            else
                                            {
                                                TransactionType transactionType = (TdsEnums.ENV_BEGINTRAN == env[ii].type) ? TransactionType.LocalFromTSQL : TransactionType.Distributed;
                                                _currentTransaction = new SqlInternalTransaction(_connHandler, transactionType, null, env[ii].newLongValue);
                                            }
                                            if (null != _statistics && !_statisticsIsInTransaction)
                                            {
                                                _statistics.SafeIncrement(ref _statistics._transactions);
                                            }
                                            _statisticsIsInTransaction = true;
                                            _retainedTransactionId = SqlInternalTransaction.NullTransactionId;
                                            break;
                                        case TdsEnums.ENV_DEFECTDTC:
                                        case TdsEnums.ENV_TRANSACTIONENDED:
                                        case TdsEnums.ENV_COMMITTRAN:
                                            //  Must clear the retain id if the server-side transaction ends by anything other
                                            //  than rollback.
                                            _retainedTransactionId = SqlInternalTransaction.NullTransactionId;
                                            goto case TdsEnums.ENV_ROLLBACKTRAN;
                                        case TdsEnums.ENV_ROLLBACKTRAN:
                                            // When we get notification of a completed transaction
                                            // we null out the current transaction.
                                            if (null != _currentTransaction)
                                            {
#if DEBUG
                                                // Check null for case where Begin and Rollback obtained in the same message.
                                                if (SqlInternalTransaction.NullTransactionId != _currentTransaction.TransactionId)
                                                {
                                                    Debug.Assert(_currentTransaction.TransactionId != env[ii].newLongValue, "transaction id's are not equal!");
                                                }
#endif

                                                if (TdsEnums.ENV_COMMITTRAN == env[ii].type)
                                                {
                                                    _currentTransaction.Completed(TransactionState.Committed);
                                                }
                                                else if (TdsEnums.ENV_ROLLBACKTRAN == env[ii].type)
                                                {
                                                    //  Hold onto transaction id if distributed tran is rolled back.  This must
                                                    //  be sent to the server on subsequent executions even though the transaction
                                                    //  is considered to be rolled back.
                                                    if (_currentTransaction.IsDistributed && _currentTransaction.IsActive)
                                                    {
                                                        _retainedTransactionId = env[ii].oldLongValue;
                                                    }
                                                    _currentTransaction.Completed(TransactionState.Aborted);
                                                }
                                                else
                                                {
                                                    _currentTransaction.Completed(TransactionState.Unknown);
                                                }
                                                _currentTransaction = null;
                                            }
                                            _statisticsIsInTransaction = false;
                                            break;

                                        default:
                                            _connHandler.OnEnvChange(env[ii]);
                                            break;
                                    }
                                }
                            }
                            break;
                        }
                    case TdsEnums.SQLLOGINACK:
                        {
                            SqlLoginAck ack;
                            if (!TryProcessLoginAck(stateObj, out ack))
                            {
                                return false;
                            }

                            _connHandler.OnLoginAck(ack);
                            break;
                        }
                    case TdsEnums.SQLFEATUREEXTACK:
                        {
                            if (!TryProcessFeatureExtAck(stateObj))
                            {
                                return false;
                            }
                            break;
                        }
                    case TdsEnums.SQLSESSIONSTATE:
                        {
                            if (!TryProcessSessionState(stateObj, tokenLength, _connHandler._currentSessionData))
                            {
                                return false;
                            }
                            break;
                        }
                    case TdsEnums.SQLCOLMETADATA:
                        {
                            if (tokenLength != TdsEnums.VARNULL)
                            {
                                _SqlMetaDataSet metadata;
                                if (!TryProcessMetaData(tokenLength, stateObj, out metadata))
                                {
                                    return false;
                                }
                                stateObj._cleanupMetaData = metadata;
                            }
                            else
                            {
                                if (cmdHandler != null)
                                {
                                    stateObj._cleanupMetaData = cmdHandler.MetaData;
                                }
                            }

                            if (null != dataStream)
                            {
                                byte peekedToken;
                                if (!stateObj.TryPeekByte(out peekedToken))
                                { // temporarily cache next byte
                                    return false;
                                }

                                if (!dataStream.TrySetMetaData(stateObj._cleanupMetaData, (TdsEnums.SQLTABNAME == peekedToken || TdsEnums.SQLCOLINFO == peekedToken)))
                                {
                                    return false;
                                }
                            }
                            else if (null != bulkCopyHandler)
                            {
                                bulkCopyHandler.SetMetaData(stateObj._cleanupMetaData);
                            }
                            break;
                        }
                    case TdsEnums.SQLROW:
                    case TdsEnums.SQLNBCROW:
                        {
                            Debug.Assert(stateObj._cleanupMetaData != null, "Reading a row, but the metadata is null");

                            if (token == TdsEnums.SQLNBCROW)
                            {
                                if (!stateObj.TryStartNewRow(isNullCompressed: true, nullBitmapColumnsCount: stateObj._cleanupMetaData.Length))
                                {
                                    return false;
                                }
                            }
                            else
                            {
                                if (!stateObj.TryStartNewRow(isNullCompressed: false))
                                {
                                    return false;
                                }
                            }

                            if (null != bulkCopyHandler)
                            {
                                if (!TryProcessRow(stateObj._cleanupMetaData, bulkCopyHandler.CreateRowBuffer(), bulkCopyHandler.CreateIndexMap(), stateObj))
                                {
                                    return false;
                                }
                            }
                            else if (RunBehavior.ReturnImmediately != (RunBehavior.ReturnImmediately & runBehavior))
                            {
                                if (!TrySkipRow(stateObj._cleanupMetaData, stateObj))
                                { // skip rows
                                    return false;
                                }
                            }
                            else
                            {
                                dataReady = true;
                            }

                            if (_statistics != null)
                            {
                                _statistics.WaitForDoneAfterRow = true;
                            }
                            break;
                        }
                    case TdsEnums.SQLRETURNSTATUS:
                        int status;
                        if (!stateObj.TryReadInt32(out status))
                        {
                            return false;
                        }
                        if (cmdHandler != null)
                        {
                            cmdHandler.OnReturnStatus(status);
                        }
                        break;
                    case TdsEnums.SQLRETURNVALUE:
                        {
                            SqlReturnValue returnValue;
                            if (!TryProcessReturnValue(tokenLength, stateObj, out returnValue))
                            {
                                return false;
                            }
                            if (cmdHandler != null)
                            {
                                cmdHandler.OnReturnValue(returnValue, stateObj);
                            }
                            break;
                        }
                    case TdsEnums.SQLSSPI:
                        {
                            // token length is length of SSPI data - call ProcessSSPI with it

                            Debug.Assert(stateObj._syncOverAsync, "ProcessSSPI does not support retry, do not attempt asynchronously");
                            stateObj._syncOverAsync = true;

                            ProcessSSPI(tokenLength);
                            break;
                        }
                    case TdsEnums.SQLTABNAME:
                        {
                            if (null != dataStream)
                            {
                                MultiPartTableName[] tableNames;
                                if (!TryProcessTableName(tokenLength, stateObj, out tableNames))
                                {
                                    return false;
                                }
                                dataStream.TableNames = tableNames;
                            }
                            else
                            {
                                if (!stateObj.TrySkipBytes(tokenLength))
                                {
                                    return false;
                                }
                            }
                            break;
                        }

                    default:
                        Debug.Fail("Unhandled token:  " + token.ToString(CultureInfo.InvariantCulture));
                        break;
                }

                Debug.Assert(stateObj._pendingData || !dataReady, "dataReady is set, but there is no pending data");
            }

            // Loop while data pending & runbehavior not return immediately, OR
            // if in attention case, loop while no more pending data & attention has not yet been
            // received.
            while ((stateObj._pendingData &&
                    (RunBehavior.ReturnImmediately != (RunBehavior.ReturnImmediately & runBehavior))) ||
                (!stateObj._pendingData && stateObj._attentionSent && !stateObj._attentionReceived));

#if DEBUG
            if ((stateObj._pendingData) && (!dataReady))
            {
                byte token;
                if (!stateObj.TryPeekByte(out token))
                {
                    return false;
                }
                Debug.Assert(IsValidTdsToken(token), string.Format("DataReady is false, but next token is not valid: {0,-2:X2}", token));
            }
#endif

            if (!stateObj._pendingData)
            {
                if (null != CurrentTransaction)
                {
                    CurrentTransaction.Activate();
                }
            }

            // if we received an attention (but this thread didn't send it) then
            // we throw an Operation Cancelled error
            if (stateObj._attentionReceived)
            {
                // Dev11 #344723: SqlClient stress hang System_Data!Tcp::ReadSync via a call to SqlDataReader::Close
                // Spin until SendAttention has cleared _attentionSending, this prevents a race condition between receiving the attention ACK and setting _attentionSent
                TryRunSetupSpinWaitContinuation(stateObj);

                Debug.Assert(stateObj._attentionSent, "Attention ACK has been received without attention sent");
                if (stateObj._attentionSent)
                {
                    // Reset attention state.
                    stateObj._attentionSent = false;
                    stateObj._attentionReceived = false;

                    if (RunBehavior.Clean != (RunBehavior.Clean & runBehavior) && !stateObj._internalTimeout)
                    {
                        // Add attention error to collection - if not RunBehavior.Clean!
                        stateObj.AddError(new SqlError(0, 0, TdsEnums.MIN_ERROR_CLASS, _server, SQLMessage.OperationCancelled(), "", 0));
                    }
                }
            }

            if (stateObj.HasErrorOrWarning)
            {
                ThrowExceptionAndWarning(stateObj);
            }
            return true;
        }

        // This is in its own method to avoid always allocating the lambda in TryRun 
        private static void TryRunSetupSpinWaitContinuation(TdsParserStateObject stateObj) => SpinWait.SpinUntil(() => !stateObj._attentionSending);

        private bool TryProcessEnvChange(int tokenLength, TdsParserStateObject stateObj, out SqlEnvChange[] sqlEnvChange)
        {
            // There could be multiple environment change messages following this token.
            byte byteLength;
            int processedLength = 0;
            int nvalues = 0;
            SqlEnvChange[] envarray = new SqlEnvChange[3];  // Why is this hardcoded to 3?

            sqlEnvChange = null;

            while (tokenLength > processedLength)
            {
                if (nvalues >= envarray.Length)
                {
                    // This is a rare path. Most of the time we will have 1 or 2 envchange data streams.
                    SqlEnvChange[] newenvarray = new SqlEnvChange[envarray.Length + 3];

                    for (int ii = 0; ii < envarray.Length; ii++)
                        newenvarray[ii] = envarray[ii];

                    envarray = newenvarray;
                }

                SqlEnvChange env = new SqlEnvChange();

                if (!stateObj.TryReadByte(out env.type))
                {
                    return false;
                }

                envarray[nvalues] = env;
                nvalues++;

                switch (env.type)
                {
                    case TdsEnums.ENV_DATABASE:
                    case TdsEnums.ENV_LANG:
                        if (!TryReadTwoStringFields(env, stateObj))
                        {
                            return false;
                        }
                        break;

                    case TdsEnums.ENV_CHARSET:
                        // we copied this behavior directly from luxor - see charset envchange
                        // section from sqlctokn.c
                        if (!TryReadTwoStringFields(env, stateObj))
                        {
                            return false;
                        }
                        if (env.newValue == TdsEnums.DEFAULT_ENGLISH_CODE_PAGE_STRING)
                        {
                            _defaultCodePage = TdsEnums.DEFAULT_ENGLISH_CODE_PAGE_VALUE;
                            _defaultEncoding = System.Text.Encoding.GetEncoding(_defaultCodePage);
                        }
                        else
                        {
                            Debug.Assert(env.newValue.Length > TdsEnums.CHARSET_CODE_PAGE_OFFSET, "TdsParser.ProcessEnvChange(): charset value received with length <=10");

                            string stringCodePage = env.newValue.Substring(TdsEnums.CHARSET_CODE_PAGE_OFFSET);

                            _defaultCodePage = int.Parse(stringCodePage, NumberStyles.Integer, CultureInfo.InvariantCulture);
                            _defaultEncoding = System.Text.Encoding.GetEncoding(_defaultCodePage);
                        }

                        break;

                    case TdsEnums.ENV_PACKETSIZE:
                        // take care of packet size right here
                        Debug.Assert(stateObj._syncOverAsync, "Should not attempt pends in a synchronous call");
                        if (!TryReadTwoStringFields(env, stateObj))
                        {
                            // Changing packet size does not support retry, should not pend"
                            throw SQL.SynchronousCallMayNotPend();
                        }
                        // Only set on physical state object - this should only occur on LoginAck prior
                        // to MARS initialization!
                        int packetSize = int.Parse(env.newValue, NumberStyles.Integer, CultureInfo.InvariantCulture);

                        if (_physicalStateObj.SetPacketSize(packetSize))
                        {
                            // If packet size changed, we need to release our SNIPackets since
                            // those are tied to packet size of connection.
                            _physicalStateObj.ClearAllWritePackets();

                            // Update SNI ConsumerInfo value to be resulting packet size
                            uint unsignedPacketSize = (uint)packetSize;

                            uint result = _physicalStateObj.SetConnectionBufferSize(ref unsignedPacketSize);
                            Debug.Assert(result == TdsEnums.SNI_SUCCESS, "Unexpected failure state upon calling SNISetInfo");
                        }

                        break;

                    case TdsEnums.ENV_LOCALEID:
                        if (!TryReadTwoStringFields(env, stateObj))
                        {
                            return false;
                        }
                        _defaultLCID = int.Parse(env.newValue, NumberStyles.Integer, CultureInfo.InvariantCulture);
                        break;

                    case TdsEnums.ENV_COMPFLAGS:
                        if (!TryReadTwoStringFields(env, stateObj))
                        {
                            return false;
                        }
                        break;

                    case TdsEnums.ENV_COLLATION:
                        Debug.Assert(env.newLength == 5 || env.newLength == 0, "Improper length in new collation!");
                        if (!stateObj.TryReadByte(out byteLength))
                        {
                            return false;
                        }
                        env.newLength = byteLength;
                        if (env.newLength == 5)
                        {
                            if (!TryProcessCollation(stateObj, out env.newCollation))
                            {
                                return false;
                            }

                            // Give the parser the new collation values in case parameters don't specify one
                            _defaultCollation = env.newCollation;

                            // UTF8 collation
                            if ((env.newCollation.info & TdsEnums.UTF8_IN_TDSCOLLATION) == TdsEnums.UTF8_IN_TDSCOLLATION)
                            {
                                _defaultEncoding = Encoding.UTF8;
                            }
                            else
                            {
                                int newCodePage = GetCodePage(env.newCollation, stateObj);
                                if (newCodePage != _defaultCodePage)
                                {
                                    _defaultCodePage = newCodePage;
                                    _defaultEncoding = System.Text.Encoding.GetEncoding(_defaultCodePage);
                                }
                            }
                            _defaultLCID = env.newCollation.LCID;
                        }

                        if (!stateObj.TryReadByte(out byteLength))
                        {
                            return false;
                        }
                        env.oldLength = byteLength;
                        Debug.Assert(env.oldLength == 5 || env.oldLength == 0, "Improper length in old collation!");
                        if (env.oldLength == 5)
                        {
                            if (!TryProcessCollation(stateObj, out env.oldCollation))
                            {
                                return false;
                            }
                        }

                        env.length = 3 + env.newLength + env.oldLength;
                        break;

                    case TdsEnums.ENV_BEGINTRAN:
                    case TdsEnums.ENV_COMMITTRAN:
                    case TdsEnums.ENV_ROLLBACKTRAN:
                    case TdsEnums.ENV_ENLISTDTC:
                    case TdsEnums.ENV_DEFECTDTC:
                    case TdsEnums.ENV_TRANSACTIONENDED:
                        if (!stateObj.TryReadByte(out byteLength))
                        {
                            return false;
                        }
                        env.newLength = byteLength;
                        Debug.Assert(env.newLength == 0 || env.newLength == 8, "Improper length for new transaction id!");

                        if (env.newLength > 0)
                        {
                            if (!stateObj.TryReadInt64(out env.newLongValue))
                            {
                                return false;
                            }
                            Debug.Assert(env.newLongValue != SqlInternalTransaction.NullTransactionId, "New transaction id is null?"); // the server guarantees that zero is an invalid transaction id.
                        }
                        else
                        {
                            env.newLongValue = SqlInternalTransaction.NullTransactionId; // the server guarantees that zero is an invalid transaction id.
                        }

                        if (!stateObj.TryReadByte(out byteLength))
                        {
                            return false;
                        }
                        env.oldLength = byteLength;
                        Debug.Assert(env.oldLength == 0 || env.oldLength == 8, "Improper length for old transaction id!");

                        if (env.oldLength > 0)
                        {
                            if (!stateObj.TryReadInt64(out env.oldLongValue))
                            {
                                return false;
                            }
                            Debug.Assert(env.oldLongValue != SqlInternalTransaction.NullTransactionId, "Old transaction id is null?"); // the server guarantees that zero is an invalid transaction id.
                        }
                        else
                        {
                            env.oldLongValue = SqlInternalTransaction.NullTransactionId; // the server guarantees that zero is an invalid transaction id.
                        }

                        // env.length includes 1 byte type token
                        env.length = 3 + env.newLength + env.oldLength;
                        break;

                    case TdsEnums.ENV_LOGSHIPNODE:
                        // env.newBinValue is secondary node, env.oldBinValue is witness node
                        // comes before LoginAck so we can't assert this
                        if (!TryReadTwoStringFields(env, stateObj))
                        {
                            return false;
                        }
                        break;

                    case TdsEnums.ENV_PROMOTETRANSACTION:
                        if (!stateObj.TryReadInt32(out env.newLength))
                        { // new value has 4 byte length
                            return false;
                        }
                        env.newBinValue = new byte[env.newLength];
                        if (!stateObj.TryReadByteArray(env.newBinValue, env.newLength))
                        { // read new value with 4 byte length
                            return false;
                        }

                        if (!stateObj.TryReadByte(out byteLength))
                        {
                            return false;
                        }
                        env.oldLength = byteLength;
                        Debug.Assert(0 == env.oldLength, "old length should be zero");

                        // env.length includes 1 byte for type token
                        env.length = 5 + env.newLength;
                        break;

                    case TdsEnums.ENV_TRANSACTIONMANAGERADDRESS:
                    case TdsEnums.ENV_SPRESETCONNECTIONACK:
                        if (!TryReadTwoBinaryFields(env, stateObj))
                        {
                            return false;
                        }
                        break;

                    case TdsEnums.ENV_USERINSTANCE:
                        if (!TryReadTwoStringFields(env, stateObj))
                        {
                            return false;
                        }
                        break;

                    case TdsEnums.ENV_ROUTING:
                        ushort newLength;
                        if (!stateObj.TryReadUInt16(out newLength))
                        {
                            return false;
                        }
                        env.newLength = newLength;
                        byte protocol;
                        if (!stateObj.TryReadByte(out protocol))
                        {
                            return false;
                        }
                        ushort port;
                        if (!stateObj.TryReadUInt16(out port))
                        {
                            return false;
                        }
                        ushort serverLen;
                        if (!stateObj.TryReadUInt16(out serverLen))
                        {
                            return false;
                        }
                        string serverName;
                        if (!stateObj.TryReadString(serverLen, out serverName))
                        {
                            return false;
                        }
                        env.newRoutingInfo = new RoutingInfo(protocol, port, serverName);
                        ushort oldLength;
                        if (!stateObj.TryReadUInt16(out oldLength))
                        {
                            return false;
                        }
                        if (!stateObj.TrySkipBytes(oldLength))
                        {
                            return false;
                        }
                        env.length = env.newLength + oldLength + 5; // 5=2*sizeof(UInt16)+sizeof(byte) [token+newLength+oldLength]
                        break;

                    default:
                        Debug.Assert(false, "Unknown environment change token: " + env.type);
                        break;
                }
                processedLength += env.length;
            }

            sqlEnvChange = envarray;
            return true;
        }

        private bool TryReadTwoBinaryFields(SqlEnvChange env, TdsParserStateObject stateObj)
        {
            // Used by ProcessEnvChangeToken
            byte byteLength;
            if (!stateObj.TryReadByte(out byteLength))
            {
                return false;
            }
            env.newLength = byteLength;
            env.newBinValue = new byte[env.newLength];
            if (!stateObj.TryReadByteArray(env.newBinValue, env.newLength))
            {
                return false;
            }
            if (!stateObj.TryReadByte(out byteLength))
            {
                return false;
            }
            env.oldLength = byteLength;
            env.oldBinValue = new byte[env.oldLength];
            if (!stateObj.TryReadByteArray(env.oldBinValue, env.oldLength))
            {
                return false;
            }

            // env.length includes 1 byte type token
            env.length = 3 + env.newLength + env.oldLength;
            return true;
        }

        private bool TryReadTwoStringFields(SqlEnvChange env, TdsParserStateObject stateObj)
        {
            // Used by ProcessEnvChangeToken
            byte newLength, oldLength;
            string newValue, oldValue;
            if (!stateObj.TryReadByte(out newLength))
            {
                return false;
            }
            if (!stateObj.TryReadString(newLength, out newValue))
            {
                return false;
            }
            if (!stateObj.TryReadByte(out oldLength))
            {
                return false;
            }
            if (!stateObj.TryReadString(oldLength, out oldValue))
            {
                return false;
            }

            env.newLength = newLength;
            env.newValue = newValue;
            env.oldLength = oldLength;
            env.oldValue = oldValue;

            // env.length includes 1 byte type token
            env.length = 3 + env.newLength * 2 + env.oldLength * 2;
            return true;
        }

        private bool TryProcessDone(SqlCommand cmd, SqlDataReader reader, ref RunBehavior run, TdsParserStateObject stateObj)
        {
            ushort curCmd;
            ushort status;
            int count;

            // status
            // command
            // rowcount (valid only if DONE_COUNT bit is set)

            if (!stateObj.TryReadUInt16(out status))
            {
                return false;
            }
            if (!stateObj.TryReadUInt16(out curCmd))
            {
                return false;
            }

            long longCount;
            if (!stateObj.TryReadInt64(out longCount))
            {
                return false;
            }
            count = (int)longCount;

            // We get a done token with the attention bit set
            if (TdsEnums.DONE_ATTN == (status & TdsEnums.DONE_ATTN))
            {
                Debug.Assert(TdsEnums.DONE_MORE != (status & TdsEnums.DONE_MORE), "Not expecting DONE_MORE when receiving DONE_ATTN");
                Debug.Assert(stateObj._attentionSent, "Received attention done without sending one!");
                stateObj._attentionReceived = true;
                Debug.Assert(stateObj._inBytesUsed == stateObj._inBytesRead && stateObj._inBytesPacket == 0, "DONE_ATTN received with more data left on wire");
            }
            if ((null != cmd) && (TdsEnums.DONE_COUNT == (status & TdsEnums.DONE_COUNT)))
            {
                if (curCmd != TdsEnums.SELECT)
                {
                    cmd.InternalRecordsAffected = count;
                }
                // Skip the bogus DONE counts sent by the server
                if (stateObj._receivedColMetaData || (curCmd != TdsEnums.SELECT))
                {
                    cmd.OnStatementCompleted(count);
                }
            }

            stateObj._receivedColMetaData = false;

            // Surface exception for DONE_ERROR in the case we did not receive an error token
            // in the stream, but an error occurred.  In these cases, we throw a general server error.  The
            // situations where this can occur are: an invalid buffer received from client, login error
            // and the server refused our connection, and the case where we are trying to log in but
            // the server has reached its max connection limit.  Bottom line, we need to throw general
            // error in the cases where we did not receive an error token along with the DONE_ERROR.
            if ((TdsEnums.DONE_ERROR == (TdsEnums.DONE_ERROR & status)) && stateObj.ErrorCount == 0 &&
                  stateObj._errorTokenReceived == false && (RunBehavior.Clean != (RunBehavior.Clean & run)))
            {
                stateObj.AddError(new SqlError(0, 0, TdsEnums.MIN_ERROR_CLASS, _server, SQLMessage.SevereError(), "", 0));

                if (null != reader)
                {
                    if (!reader.IsInitialized)
                    {
                        run = RunBehavior.UntilDone;
                    }
                }
            }

            // Similar to above, only with a more severe error.  In this case, if we received
            // the done_srverror, this exception will be added to the collection regardless.
            // The server will always break the connection in this case.
            if ((TdsEnums.DONE_SRVERROR == (TdsEnums.DONE_SRVERROR & status)) && (RunBehavior.Clean != (RunBehavior.Clean & run)))
            {
                stateObj.AddError(new SqlError(0, 0, TdsEnums.FATAL_ERROR_CLASS, _server, SQLMessage.SevereError(), "", 0));

                if (null != reader)
                {
                    if (!reader.IsInitialized)
                    {
                        run = RunBehavior.UntilDone;
                    }
                }
            }

            ProcessSqlStatistics(curCmd, status, count);

            // stop if the DONE_MORE bit isn't set (see above for attention handling)
            if (TdsEnums.DONE_MORE != (status & TdsEnums.DONE_MORE))
            {
                stateObj._errorTokenReceived = false;
                if (stateObj._inBytesUsed >= stateObj._inBytesRead)
                {
                    stateObj._pendingData = false;
                }
            }

            // _pendingData set by e.g. 'TdsExecuteSQLBatch'
            // _hasOpenResult always set to true by 'WriteMarsHeader'
            //
            if (!stateObj._pendingData && stateObj._hasOpenResult)
            {
                /*
                                Debug.Assert(!((sqlTransaction != null               && _distributedTransaction != null) ||
                                               (_userStartedLocalTransaction != null && _distributedTransaction != null))
                                              , "ProcessDone - have both distributed and local transactions not null!");
                */
                // WebData 112722

                stateObj.DecrementOpenResultCount();
            }

            return true;
        }

        private void ProcessSqlStatistics(ushort curCmd, ushort status, int count)
        {
            // SqlStatistics bookkeeping stuff
            //
            if (null != _statistics)
            {
                // any done after row(s) counts as a resultset
                if (_statistics.WaitForDoneAfterRow)
                {
                    _statistics.SafeIncrement(ref _statistics._sumResultSets);
                    _statistics.WaitForDoneAfterRow = false;
                }

                // clear row count DONE_COUNT flag is not set
                if (!(TdsEnums.DONE_COUNT == (status & TdsEnums.DONE_COUNT)))
                {
                    count = 0;
                }

                switch (curCmd)
                {
                    case TdsEnums.INSERT:
                    case TdsEnums.DELETE:
                    case TdsEnums.UPDATE:
                    case TdsEnums.MERGE:
                        _statistics.SafeIncrement(ref _statistics._iduCount);
                        _statistics.SafeAdd(ref _statistics._iduRows, count);
                        if (!_statisticsIsInTransaction)
                        {
                            _statistics.SafeIncrement(ref _statistics._transactions);
                        }

                        break;

                    case TdsEnums.SELECT:
                        _statistics.SafeIncrement(ref _statistics._selectCount);
                        _statistics.SafeAdd(ref _statistics._selectRows, count);
                        break;

                    case TdsEnums.BEGINXACT:
                        if (!_statisticsIsInTransaction)
                        {
                            _statistics.SafeIncrement(ref _statistics._transactions);
                        }
                        _statisticsIsInTransaction = true;
                        break;

                    case TdsEnums.OPENCURSOR:
                        _statistics.SafeIncrement(ref _statistics._cursorOpens);
                        break;

                    case TdsEnums.ABORT:
                        _statisticsIsInTransaction = false;
                        break;

                    case TdsEnums.ENDXACT:
                        _statisticsIsInTransaction = false;
                        break;
                } // switch
            }
            else
            {
                switch (curCmd)
                {
                    case TdsEnums.BEGINXACT:
                        _statisticsIsInTransaction = true;
                        break;

                    case TdsEnums.ABORT:
                    case TdsEnums.ENDXACT:
                        _statisticsIsInTransaction = false;
                        break;
                }
            }
        }

        private bool TryProcessFeatureExtAck(TdsParserStateObject stateObj)
        {
            // read feature ID
            byte featureId;
            do
            {
                if (!stateObj.TryReadByte(out featureId))
                {
                    return false;
                }
                if (featureId != TdsEnums.FEATUREEXT_TERMINATOR)
                {
                    uint dataLen;
                    if (!stateObj.TryReadUInt32(out dataLen))
                    {
                        return false;
                    }
                    byte[] data = new byte[dataLen];
                    if (dataLen > 0)
                    {
                        if (!stateObj.TryReadByteArray(data, checked((int)dataLen)))
                        {
                            return false;
                        }
                    }
                    _connHandler.OnFeatureExtAck(featureId, data);
                }
            } while (featureId != TdsEnums.FEATUREEXT_TERMINATOR);
            return true;
        }

        private bool TryProcessSessionState(TdsParserStateObject stateObj, int length, SessionData sdata)
        {
            if (length < 5)
            {
                throw SQL.ParsingError();
            }
            uint seqNum;
            if (!stateObj.TryReadUInt32(out seqNum))
            {
                return false;
            }
            if (seqNum == uint.MaxValue)
            {
                _connHandler.DoNotPoolThisConnection();
            }
            byte status;
            if (!stateObj.TryReadByte(out status))
            {
                return false;
            }
            if (status > 1)
            {
                throw SQL.ParsingError();
            }
            bool recoverable = status != 0;
            length -= 5;
            while (length > 0)
            {
                byte stateId;
                if (!stateObj.TryReadByte(out stateId))
                {
                    return false;
                }
                int stateLen;
                byte stateLenByte;
                if (!stateObj.TryReadByte(out stateLenByte))
                {
                    return false;
                }
                if (stateLenByte < 0xFF)
                {
                    stateLen = stateLenByte;
                }
                else
                {
                    if (!stateObj.TryReadInt32(out stateLen))
                    {
                        return false;
                    }
                }
                byte[] buffer = null;
                lock (sdata._delta)
                {
                    if (sdata._delta[stateId] == null)
                    {
                        buffer = new byte[stateLen];
                        sdata._delta[stateId] = new SessionStateRecord { _version = seqNum, _dataLength = stateLen, _data = buffer, _recoverable = recoverable };
                        sdata._deltaDirty = true;
                        if (!recoverable)
                        {
                            checked
                            { sdata._unrecoverableStatesCount++; }
                        }
                    }
                    else
                    {
                        if (sdata._delta[stateId]._version <= seqNum)
                        {
                            SessionStateRecord sv = sdata._delta[stateId];
                            sv._version = seqNum;
                            sv._dataLength = stateLen;
                            if (sv._recoverable != recoverable)
                            {
                                if (recoverable)
                                {
                                    Debug.Assert(sdata._unrecoverableStatesCount > 0, "Unrecoverable states count >0");
                                    sdata._unrecoverableStatesCount--;
                                }
                                else
                                {
                                    checked
                                    { sdata._unrecoverableStatesCount++; }
                                }
                                sv._recoverable = recoverable;
                            }
                            buffer = sv._data;
                            if (buffer.Length < stateLen)
                            {
                                buffer = new byte[stateLen];
                                sv._data = buffer;
                            }
                        }
                    }
                }
                if (buffer != null)
                {
                    if (!stateObj.TryReadByteArray(buffer, stateLen))
                    {
                        return false;
                    }
                }
                else
                {
                    if (!stateObj.TrySkipBytes(stateLen))
                        return false;
                }

                if (stateLenByte < 0xFF)
                {
                    length -= 2 + stateLen;
                }
                else
                {
                    length -= 6 + stateLen;
                }
            }
            sdata.AssertUnrecoverableStateCountIsCorrect();

            return true;
        }

        private bool TryProcessLoginAck(TdsParserStateObject stateObj, out SqlLoginAck sqlLoginAck)
        {
            SqlLoginAck a = new SqlLoginAck();

            sqlLoginAck = null;

            // read past interface type and version
            if (!stateObj.TrySkipBytes(1))
            {
                return false;
            }

            byte[] b = new byte[TdsEnums.VERSION_SIZE];
            if (!stateObj.TryReadByteArray(b, b.Length))
            {
                return false;
            }
            a.tdsVersion = (uint)((((((b[0] << 8) | b[1]) << 8) | b[2]) << 8) | b[3]); // bytes are in motorola order (high byte first)
            uint majorMinor = a.tdsVersion & 0xff00ffff;
            uint increment = (a.tdsVersion >> 16) & 0xff;

            // Server responds:
            // 0x07000000 -> Sphinx         // Notice server response format is different for bwd compat
            // 0x07010000 -> Shiloh RTM     // Notice server response format is different for bwd compat
            // 0x71000001 -> Shiloh SP1
            // 0x72xx0002 -> Yukon RTM
            // information provided by S. Ashwin

            switch (majorMinor)
            {
                case TdsEnums.YUKON_MAJOR << 24 | TdsEnums.YUKON_RTM_MINOR:     // Yukon
                    if (increment != TdsEnums.YUKON_INCREMENT)
                    { throw SQL.InvalidTDSVersion(); }
                    _isYukon = true;
                    break;
                case TdsEnums.KATMAI_MAJOR << 24 | TdsEnums.KATMAI_MINOR:
                    if (increment != TdsEnums.KATMAI_INCREMENT)
                    { throw SQL.InvalidTDSVersion(); }
                    _isKatmai = true;
                    break;
                case TdsEnums.DENALI_MAJOR << 24 | TdsEnums.DENALI_MINOR:
                    if (increment != TdsEnums.DENALI_INCREMENT)
                    { throw SQL.InvalidTDSVersion(); }
                    _isDenali = true;
                    break;
                default:
                    throw SQL.InvalidTDSVersion();
            }

            _isKatmai |= _isDenali;
            _isYukon |= _isKatmai;

            stateObj._outBytesUsed = stateObj._outputHeaderLen;
            byte len;
            if (!stateObj.TryReadByte(out len))
            {
                return false;
            }

            if (!stateObj.TrySkipBytes(len * ADP.CharSize))
            {
                return false;
            }
            if (!stateObj.TryReadByte(out a.majorVersion))
            {
                return false;
            }
            if (!stateObj.TryReadByte(out a.minorVersion))
            {
                return false;
            }
            byte buildNumHi, buildNumLo;
            if (!stateObj.TryReadByte(out buildNumHi))
            {
                return false;
            }
            if (!stateObj.TryReadByte(out buildNumLo))
            {
                return false;
            }

            a.buildNum = (short)((buildNumHi << 8) + buildNumLo);

            Debug.Assert(_state == TdsParserState.OpenNotLoggedIn, "ProcessLoginAck called with state not TdsParserState.OpenNotLoggedIn");
            _state = TdsParserState.OpenLoggedIn;

            {
                if (_fMARS)
                {
                    _resetConnectionEvent = new AutoResetEvent(true);
                }
            }

            // Fail if SSE UserInstance and we have not received this info.
            if (_connHandler.ConnectionOptions.UserInstance &&
                string.IsNullOrEmpty(_connHandler.InstanceName))
            {
                stateObj.AddError(new SqlError(0, 0, TdsEnums.FATAL_ERROR_CLASS, Server, SQLMessage.UserInstanceFailure(), "", 0));
                ThrowExceptionAndWarning(stateObj);
            }

            sqlLoginAck = a;
            return true;
        }

        internal bool TryProcessError(byte token, TdsParserStateObject stateObj, out SqlError error)
        {
            ushort shortLen;
            byte byteLen;
            int number;
            byte state;
            byte errorClass;

            error = null;

            if (!stateObj.TryReadInt32(out number))
            {
                return false;
            }
            if (!stateObj.TryReadByte(out state))
            {
                return false;
            }
            if (!stateObj.TryReadByte(out errorClass))
            {
                return false;
            }

            Debug.Assert(((errorClass >= TdsEnums.MIN_ERROR_CLASS) && token == TdsEnums.SQLERROR) ||
                          ((errorClass < TdsEnums.MIN_ERROR_CLASS) && token == TdsEnums.SQLINFO), "class and token don't match!");

            if (!stateObj.TryReadUInt16(out shortLen))
            {
                return false;
            }
            string message;
            if (!stateObj.TryReadString(shortLen, out message))
            {
                return false;
            }

            if (!stateObj.TryReadByte(out byteLen))
            {
                return false;
            }

            string server;

            // If the server field is not received use the locally cached value.
            if (byteLen == 0)
            {
                server = _server;
            }
            else
            {
                if (!stateObj.TryReadString(byteLen, out server))
                {
                    return false;
                }
            }

            if (!stateObj.TryReadByte(out byteLen))
            {
                return false;
            }
            string procedure;
            if (!stateObj.TryReadString(byteLen, out procedure))
            {
                return false;
            }

            int line;
            if (_isYukon)
            {
                if (!stateObj.TryReadInt32(out line))
                {
                    return false;
                }
            }
            else
            {
                ushort shortLine;
                if (!stateObj.TryReadUInt16(out shortLine))
                {
                    return false;
                }
                line = shortLine;
                // If we haven't yet completed processing login token stream yet, we may be talking to a Yukon server
                // In that case we still have to read another 2 bytes
                if (_state == TdsParserState.OpenNotLoggedIn)
                {
                    // Login incomplete
                    byte b;
                    if (!stateObj.TryPeekByte(out b))
                    {
                        return false;
                    }
                    if (b == 0)
                    {
                        // This is an invalid token value
                        ushort value;
                        if (!stateObj.TryReadUInt16(out value))
                        {
                            return false;
                        }
                        line = (line << 16) + value;
                    }
                }
            }

            error = new SqlError(number, state, errorClass, _server, message, procedure, line);
            return true;
        }


        internal bool TryProcessReturnValue(int length, TdsParserStateObject stateObj, out SqlReturnValue returnValue)
        {
            returnValue = null;
            SqlReturnValue rec = new SqlReturnValue();
            rec.length = length;        // In Yukon this length is -1
            ushort parameterIndex;
            if (!stateObj.TryReadUInt16(out parameterIndex))
            {
                return false;
            }
            byte len;
            if (!stateObj.TryReadByte(out len))
            { // Length of parameter name
                return false;
            }

            if (len > 0)
            {
                if (!stateObj.TryReadString(len, out rec.parameter))
                {
                    return false;
                }
            }

            // read status and ignore
            byte ignored;
            if (!stateObj.TryReadByte(out ignored))
            {
                return false;
            }

            uint userType;

            // read user type - 4 bytes Yukon, 2 backwards
            if (!stateObj.TryReadUInt32(out userType))
            {
                return false;
            }

            // read off the flags
            ushort ignoredFlags;
            if (!stateObj.TryReadUInt16(out ignoredFlags))
            {
                return false;
            }

            // read the type
            byte tdsType;
            if (!stateObj.TryReadByte(out tdsType))
            {
                return false;
            }

            // read the MaxLen
            // For xml datatypes, there is no tokenLength
            int tdsLen;

            if (tdsType == TdsEnums.SQLXMLTYPE)
            {
                tdsLen = TdsEnums.SQL_USHORTVARMAXLEN;
            }
            else if (IsVarTimeTds(tdsType))
                tdsLen = 0;  // placeholder until we read the scale, just make sure it's not SQL_USHORTVARMAXLEN
            else if (tdsType == TdsEnums.SQLDATE)
            {
                tdsLen = 3;
            }
            else
            {
                if (!TryGetTokenLength(tdsType, stateObj, out tdsLen))
                {
                    return false;
                }
            }

            rec.metaType = MetaType.GetSqlDataType(tdsType, userType, tdsLen);
            rec.type = rec.metaType.SqlDbType;

            // always use the nullable type for parameters if Shiloh or later
            // Sphinx sometimes sends fixed length return values
            rec.tdsType = rec.metaType.NullableType;
            rec.IsNullable = true;
            if (tdsLen == TdsEnums.SQL_USHORTVARMAXLEN)
            {
                rec.metaType = MetaType.GetMaxMetaTypeFromMetaType(rec.metaType);
            }

            if (rec.type == SqlDbType.Decimal)
            {
                if (!stateObj.TryReadByte(out rec.precision))
                {
                    return false;
                }
                if (!stateObj.TryReadByte(out rec.scale))
                {
                    return false;
                }
            }

            if (rec.metaType.IsVarTime)
            {
                if (!stateObj.TryReadByte(out rec.scale))
                {
                    return false;
                }
            }

            if (tdsType == TdsEnums.SQLUDT)
            {
                if (!TryProcessUDTMetaData((SqlMetaDataPriv)rec, stateObj))
                {
                    return false;
                }
            }

            if (rec.type == SqlDbType.Xml)
            {
                // Read schema info
                byte schemapresent;
                if (!stateObj.TryReadByte(out schemapresent))
                {
                    return false;
                }

                if ((schemapresent & 1) != 0)
                {
                    if (!stateObj.TryReadByte(out len))
                    {
                        return false;
                    }
                    if (rec.xmlSchemaCollection is null)
                    {
                        rec.xmlSchemaCollection = new SqlMetaDataXmlSchemaCollection();
                    }
                    if (len != 0)
                    {
                        if (!stateObj.TryReadString(len, out rec.xmlSchemaCollection.Database))
                        {
                            return false;
                        }
                    }

                    if (!stateObj.TryReadByte(out len))
                    {
                        return false;
                    }
                    if (len != 0)
                    {
                        if (!stateObj.TryReadString(len, out rec.xmlSchemaCollection.OwningSchema))
                        {
                            return false;
                        }
                    }

                    short slen;
                    if (!stateObj.TryReadInt16(out slen))
                    {
                        return false;
                    }

                    if (slen != 0)
                    {
                        if (!stateObj.TryReadString(slen, out rec.xmlSchemaCollection.Name))
                        {
                            return false;
                        }
                    }
                }
            }
            else if (rec.metaType.IsCharType)
            {
                // read the collation for 8.x servers
                if (!TryProcessCollation(stateObj, out rec.collation))
                {
                    return false;
                }

                // UTF8 collation
                if ((rec.collation.info & TdsEnums.UTF8_IN_TDSCOLLATION) == TdsEnums.UTF8_IN_TDSCOLLATION)
                {
                    rec.encoding = Encoding.UTF8;
                }
                else
                {
                    int codePage = GetCodePage(rec.collation, stateObj);

                    // If the column lcid is the same as the default, use the default encoder
                    if (codePage == _defaultCodePage)
                    {
                        rec.codePage = _defaultCodePage;
                        rec.encoding = _defaultEncoding;
                    }
                    else
                    {
                        rec.codePage = codePage;
                        rec.encoding = System.Text.Encoding.GetEncoding(rec.codePage);
                    }
                }
            }

            // for now we coerce return values into a SQLVariant, not good...
            bool isNull = false;
            ulong valLen;
            if (!TryProcessColumnHeaderNoNBC(rec, stateObj, out isNull, out valLen))
            {
                return false;
            }

            // always read as sql types
            Debug.Assert(valLen < (ulong)(int.MaxValue), "ProcessReturnValue received data size > 2Gb");

            int intlen = valLen > (ulong)(int.MaxValue) ? int.MaxValue : (int)valLen;

            if (rec.metaType.IsPlp)
            {
                intlen = int.MaxValue;    // If plp data, read it all
            }

            if (isNull)
            {
                GetNullSqlValue(rec.value, rec);
            }
            else
            {
                if (!TryReadSqlValue(rec.value, rec, intlen, stateObj))
                {
                    return false;
                }
            }

            returnValue = rec;
            return true;
        }

        internal bool TryProcessCollation(TdsParserStateObject stateObj, out SqlCollation collation)
        {
            SqlCollation newCollation = new SqlCollation();

            if (!stateObj.TryReadUInt32(out newCollation.info))
            {
                collation = null;
                return false;
            }
            if (!stateObj.TryReadByte(out newCollation.sortId))
            {
                collation = null;
                return false;
            }

            collation = newCollation;
            return true;
        }

        private void WriteCollation(SqlCollation collation, TdsParserStateObject stateObj)
        {
            if (collation == null)
            {
                _physicalStateObj.WriteByte(0);
            }
            else
            {
                _physicalStateObj.WriteByte(sizeof(uint) + sizeof(byte));
                WriteUnsignedInt(collation.info, _physicalStateObj);
                _physicalStateObj.WriteByte(collation.sortId);
            }
        }

        internal int GetCodePage(SqlCollation collation, TdsParserStateObject stateObj)
        {
            int codePage = 0;

            if (0 != collation.sortId)
            {
                codePage = TdsEnums.CODE_PAGE_FROM_SORT_ID[collation.sortId];
                Debug.Assert(0 != codePage, "GetCodePage accessed codepage array and produced 0!, sortID =" + ((Byte)(collation.sortId)).ToString((IFormatProvider)null));
            }
            else
            {
                int cultureId = collation.LCID;
                bool success = false;

                try
                {
                    codePage = CultureInfo.GetCultureInfo(cultureId).TextInfo.ANSICodePage;

                    // SqlHot 50001398: CodePage can be zero, but we should defer such errors until
                    //  we actually MUST use the code page (i.e. don't error if no ANSI data is sent).
                    success = true;
                }
                catch (ArgumentException)
                {
                }

                // If we failed, it is quite possible this is because certain culture id's
                // were removed in Win2k and beyond, however Sql Server still supports them.
                // In this case we will mask off the sort id (the leading 1). If that fails, 
                // or we have a culture id other than the cases below, we throw an error and 
                // throw away the rest of the results. 

                //  Sometimes GetCultureInfo will return CodePage 0 instead of throwing.
                //  This should be treated as an error and functionality switches into the following logic.
                if (!success || codePage == 0)
                {
                    switch (cultureId)
                    {
                        case 0x10404: // zh-TW
                        case 0x10804: // zh-CN
                        case 0x10c04: // zh-HK
                        case 0x11004: // zh-SG
                        case 0x11404: // zh-MO
                        case 0x10411: // ja-JP
                        case 0x10412: // ko-KR
                            // If one of the following special cases, mask out sortId and
                            // retry.
                            cultureId = cultureId & 0x03fff;

                            try
                            {
                                codePage = new CultureInfo(cultureId).TextInfo.ANSICodePage;
                                success = true;
                            }
                            catch (ArgumentException)
                            {
                            }
                            break;
                        case 0x827:     // Mapping Non-supported Lithuanian code page to supported Lithuanian.
                            try
                            {
                                codePage = new CultureInfo(0x427).TextInfo.ANSICodePage;
                                success = true;
                            }
                            catch (ArgumentException)
                            {
                            }
                            break;
                        default:
                            break;
                    }

                    if (!success)
                    {
                        ThrowUnsupportedCollationEncountered(stateObj);
                    }

                    Debug.Assert(codePage >= 0, string.Format("Invalid code page. codePage: {0}. cultureId: {1}", codePage, cultureId));
                }
            }

            return codePage;
        }


        internal void DrainData(TdsParserStateObject stateObj)
        {
            try
            {
                SqlDataReader.SharedState sharedState = stateObj._readerState;
                if (sharedState != null && sharedState._dataReady)
                {
                    var metadata = stateObj._cleanupMetaData;
                    if (stateObj._partialHeaderBytesRead > 0)
                    {
                        if (!stateObj.TryProcessHeader())
                        {
                            throw SQL.SynchronousCallMayNotPend();
                        }
                    }
                    if (0 == sharedState._nextColumnHeaderToRead)
                    {
                        // i. user called read but didn't fetch anything
                        if (!stateObj.Parser.TrySkipRow(stateObj._cleanupMetaData, stateObj))
                        {
                            throw SQL.SynchronousCallMayNotPend();
                        }
                    }
                    else
                    {
                        // iia.  if we still have bytes left from a partially read column, skip
                        if (sharedState._nextColumnDataToRead < sharedState._nextColumnHeaderToRead)
                        {
                            if ((sharedState._nextColumnHeaderToRead > 0) && (metadata[sharedState._nextColumnHeaderToRead - 1].metaType.IsPlp))
                            {
                                if (stateObj._longlen != 0)
                                {
                                    ulong ignored;
                                    if (!TrySkipPlpValue(ulong.MaxValue, stateObj, out ignored))
                                    {
                                        throw SQL.SynchronousCallMayNotPend();
                                    }
                                }
                            }

                            else if (0 < sharedState._columnDataBytesRemaining)
                            {
                                if (!stateObj.TrySkipLongBytes(sharedState._columnDataBytesRemaining))
                                {
                                    throw SQL.SynchronousCallMayNotPend();
                                }
                            }
                        }


                        // Read the remaining values off the wire for this row
                        if (!stateObj.Parser.TrySkipRow(metadata, sharedState._nextColumnHeaderToRead, stateObj))
                        {
                            throw SQL.SynchronousCallMayNotPend();
                        }
                    }
                }
                Run(RunBehavior.Clean, null, null, null, stateObj);
            }
            catch
            {
                _connHandler.DoomThisConnection();
                throw;
            }
        }


        internal void ThrowUnsupportedCollationEncountered(TdsParserStateObject stateObj)
        {
            stateObj.AddError(new SqlError(0, 0, TdsEnums.MIN_ERROR_CLASS, _server, SQLMessage.CultureIdError(), "", 0));

            if (null != stateObj)
            {
                DrainData(stateObj);

                stateObj._pendingData = false;
            }

            ThrowExceptionAndWarning(stateObj);
        }

        internal bool TryProcessAltMetaData(int cColumns, TdsParserStateObject stateObj, out _SqlMetaDataSet metaData)
        {
            Debug.Assert(cColumns > 0, "should have at least 1 column in altMetaData!");

            metaData = null;

            _SqlMetaDataSet altMetaDataSet = new _SqlMetaDataSet(cColumns);
            int[] indexMap = new int[cColumns];

            if (!stateObj.TryReadUInt16(out altMetaDataSet.id))
            {
                return false;
            }

            byte byCols;
            if (!stateObj.TryReadByte(out byCols))
            {
                return false;
            }

            while (byCols > 0)
            {
                if (!stateObj.TrySkipBytes(2))
                { // ignore ColNum ...
                    return false;
                }
                byCols--;
            }

            // pass 1, read the meta data off the wire
            for (int i = 0; i < cColumns; i++)
            {
                // internal meta data class
                _SqlMetaData col = altMetaDataSet[i];

                byte op;
                if (!stateObj.TryReadByte(out op))
                {
                    return false;
                }
                ushort operand;
                if (!stateObj.TryReadUInt16(out operand))
                {
                    return false;
                }

                if (!TryCommonProcessMetaData(stateObj, col))
                {
                    return false;
                }

                indexMap[i] = i;
            }

            altMetaDataSet.indexMap = indexMap;
            altMetaDataSet.visibleColumns = cColumns;

            metaData = altMetaDataSet;
            return true;
        }

        internal bool TryProcessMetaData(int cColumns, TdsParserStateObject stateObj, out _SqlMetaDataSet metaData)
        {
            Debug.Assert(cColumns > 0, "should have at least 1 column in metadata!");

            _SqlMetaDataSet newMetaData = new _SqlMetaDataSet(cColumns);
            for (int i = 0; i < cColumns; i++)
            {
                if (!TryCommonProcessMetaData(stateObj, newMetaData[i]))
                {
                    metaData = null;
                    return false;
                }
            }

            metaData = newMetaData;
            return true;
        }

        private bool IsVarTimeTds(byte tdsType)
        {
            return tdsType == TdsEnums.SQLTIME || tdsType == TdsEnums.SQLDATETIME2 || tdsType == TdsEnums.SQLDATETIMEOFFSET;
        }

        private bool TryCommonProcessMetaData(TdsParserStateObject stateObj, _SqlMetaData col)
        {
            byte byteLen;
            uint userType;

            // read user type - 4 bytes Yukon, 2 backwards
            if (!stateObj.TryReadUInt32(out userType))
            {
                return false;
            }

            // read flags and set appropriate flags in structure
            byte flags;
            if (!stateObj.TryReadByte(out flags))
            {
                return false;
            }

            col.Updatability = (byte)((flags & TdsEnums.Updatability) >> 2);
            col.IsNullable = (TdsEnums.Nullable == (flags & TdsEnums.Nullable));
            col.IsIdentity = (TdsEnums.Identity == (flags & TdsEnums.Identity));

            // read second byte of column metadata flags
            if (!stateObj.TryReadByte(out flags))
            {
                return false;
            }

            col.IsColumnSet = (TdsEnums.IsColumnSet == (flags & TdsEnums.IsColumnSet));

            byte tdsType;
            if (!stateObj.TryReadByte(out tdsType))
            {
                return false;
            }

            if (tdsType == TdsEnums.SQLXMLTYPE)
                col.length = TdsEnums.SQL_USHORTVARMAXLEN;  //Use the same length as other plp datatypes
            else if (IsVarTimeTds(tdsType))
                col.length = 0;  // placeholder until we read the scale, just make sure it's not SQL_USHORTVARMAXLEN
            else if (tdsType == TdsEnums.SQLDATE)
            {
                col.length = 3;
            }
            else
            {
                if (!TryGetTokenLength(tdsType, stateObj, out col.length))
                {
                    return false;
                }
            }

            col.metaType = MetaType.GetSqlDataType(tdsType, userType, col.length);
            col.type = col.metaType.SqlDbType;

            col.tdsType = (col.IsNullable ? col.metaType.NullableType : col.metaType.TDSType);

            {
                if (TdsEnums.SQLUDT == tdsType)
                {
                    if (!TryProcessUDTMetaData((SqlMetaDataPriv)col, stateObj))
                    {
                        return false;
                    }
                }

                if (col.length == TdsEnums.SQL_USHORTVARMAXLEN)
                {
                    Debug.Assert(tdsType == TdsEnums.SQLXMLTYPE ||
                                 tdsType == TdsEnums.SQLBIGVARCHAR ||
                                 tdsType == TdsEnums.SQLBIGVARBINARY ||
                                 tdsType == TdsEnums.SQLNVARCHAR ||
                                 tdsType == TdsEnums.SQLUDT,
                                 "Invalid streaming datatype");
                    col.metaType = MetaType.GetMaxMetaTypeFromMetaType(col.metaType);
                    Debug.Assert(col.metaType.IsLong, "Max datatype not IsLong");
                    col.length = int.MaxValue;
                    if (tdsType == TdsEnums.SQLXMLTYPE)
                    {
                        byte schemapresent;
                        if (!stateObj.TryReadByte(out schemapresent))
                        {
                            return false;
                        }

                        if ((schemapresent & 1) != 0)
                        {
                            if (!stateObj.TryReadByte(out byteLen))
                            {
                                return false;
                            }
                            if (col.xmlSchemaCollection is null)
                            {
                                col.xmlSchemaCollection = new SqlMetaDataXmlSchemaCollection();
                            }
                            if (byteLen != 0)
                            {
                                if (!stateObj.TryReadString(byteLen, out col.xmlSchemaCollection.Database))
                                {
                                    return false;
                                }
                            }

                            if (!stateObj.TryReadByte(out byteLen))
                            {
                                return false;
                            }
                            if (byteLen != 0)
                            {
                                if (!stateObj.TryReadString(byteLen, out col.xmlSchemaCollection.OwningSchema))
                                {
                                    return false;
                                }
                            }

                            short shortLen;
                            if (!stateObj.TryReadInt16(out shortLen))
                            {
                                return false;
                            }
                            if (byteLen != 0)
                            {
                                if (!stateObj.TryReadString(shortLen, out col.xmlSchemaCollection.Name))
                                {
                                    return false;
                                }
                            }
                        }
                    }
                }
            }

            if (col.type == SqlDbType.Decimal)
            {
                if (!stateObj.TryReadByte(out col.precision))
                {
                    return false;
                }
                if (!stateObj.TryReadByte(out col.scale))
                {
                    return false;
                }
            }

            if (col.metaType.IsVarTime)
            {
                if (!stateObj.TryReadByte(out col.scale))
                {
                    return false;
                }

                Debug.Assert(0 <= col.scale && col.scale <= 7);

                // calculate actual column length here
                switch (col.metaType.SqlDbType)
                {
                    case SqlDbType.Time:
                        col.length = MetaType.GetTimeSizeFromScale(col.scale);
                        break;
                    case SqlDbType.DateTime2:
                        // Date in number of days (3 bytes) + time
                        col.length = 3 + MetaType.GetTimeSizeFromScale(col.scale);
                        break;
                    case SqlDbType.DateTimeOffset:
                        // Date in days (3 bytes) + offset in minutes (2 bytes) + time
                        col.length = 5 + MetaType.GetTimeSizeFromScale(col.scale);
                        break;

                    default:
                        Debug.Assert(false, "Unknown VariableTime type!");
                        break;
                }
            }

            // read the collation for 7.x servers
            if (col.metaType.IsCharType && (tdsType != TdsEnums.SQLXMLTYPE))
            {
                if (!TryProcessCollation(stateObj, out col.collation))
                {
                    return false;
                }

                // UTF8 collation
                if ((col.collation.info & TdsEnums.UTF8_IN_TDSCOLLATION) == TdsEnums.UTF8_IN_TDSCOLLATION)
                {
                    col.encoding = Encoding.UTF8;
                }
                else
                {
                    int codePage = GetCodePage(col.collation, stateObj);

                    if (codePage == _defaultCodePage)
                    {
                        col.codePage = _defaultCodePage;
                        col.encoding = _defaultEncoding;
                    }
                    else
                    {
                        col.codePage = codePage;
                        col.encoding = System.Text.Encoding.GetEncoding(col.codePage);
                    }
                }
            }

            if (col.metaType.IsLong && !col.metaType.IsPlp)
            {
                int unusedLen = 0xFFFF;      //We ignore this value
                if (!TryProcessOneTable(stateObj, ref unusedLen, out col.multiPartTableName))
                {
                    return false;
                }
            }

            if (!stateObj.TryReadByte(out byteLen))
            {
                return false;
            }
            if (!stateObj.TryReadString(byteLen, out col.column))
            {
                return false;
            }

            // We get too many DONE COUNTs from the server, causing too many StatementCompleted event firings.
            // We only need to fire this event when we actually have a meta data stream with 0 or more rows.
            stateObj._receivedColMetaData = true;
            return true;
        }

        private void WriteUDTMetaData(object value, string database, string schema, string type, TdsParserStateObject stateObj)
        {
            // database
            if (string.IsNullOrEmpty(database))
            {
                stateObj.WriteByte(0);
            }
            else
            {
                stateObj.WriteByte((byte)database.Length);
                WriteString(database, stateObj);
            }

            // schema
            if (string.IsNullOrEmpty(schema))
            {
                stateObj.WriteByte(0);
            }
            else
            {
                stateObj.WriteByte((byte)schema.Length);
                WriteString(schema, stateObj);
            }

            // type
            if (string.IsNullOrEmpty(type))
            {
                stateObj.WriteByte(0);
            }
            else
            {
                stateObj.WriteByte((byte)type.Length);
                WriteString(type, stateObj);
            }
        }

        internal bool TryProcessTableName(int length, TdsParserStateObject stateObj, out MultiPartTableName[] multiPartTableNames)
        {
            int tablesAdded = 0;

            MultiPartTableName[] tables = new MultiPartTableName[1];
            MultiPartTableName mpt;
            while (length > 0)
            {
                if (!TryProcessOneTable(stateObj, ref length, out mpt))
                {
                    multiPartTableNames = null;
                    return false;
                }
                if (tablesAdded == 0)
                {
                    tables[tablesAdded] = mpt;
                }
                else
                {
                    MultiPartTableName[] newTables = new MultiPartTableName[tables.Length + 1];
                    Array.Copy(tables, 0, newTables, 0, tables.Length);
                    newTables[tables.Length] = mpt;
                    tables = newTables;
                }

                tablesAdded++;
            }

            multiPartTableNames = tables;
            return true;
        }

        private bool TryProcessOneTable(TdsParserStateObject stateObj, ref int length, out MultiPartTableName multiPartTableName)
        {
            ushort tableLen;
            MultiPartTableName mpt;
            string value;

            multiPartTableName = default(MultiPartTableName);

            mpt = new MultiPartTableName();
            byte nParts;

            // Find out how many parts in the TDS stream
            if (!stateObj.TryReadByte(out nParts))
            {
                return false;
            }
            length--;
            if (nParts == 4)
            {
                if (!stateObj.TryReadUInt16(out tableLen))
                {
                    return false;
                }
                length -= 2;
                if (!stateObj.TryReadString(tableLen, out value))
                {
                    return false;
                }
                mpt.ServerName = value;
                nParts--;
                length -= (tableLen * 2); // wide bytes
            }
            if (nParts == 3)
            {
                if (!stateObj.TryReadUInt16(out tableLen))
                {
                    return false;
                }
                length -= 2;
                if (!stateObj.TryReadString(tableLen, out value))
                {
                    return false;
                }
                mpt.CatalogName = value;
                length -= (tableLen * 2); // wide bytes
                nParts--;
            }
            if (nParts == 2)
            {
                if (!stateObj.TryReadUInt16(out tableLen))
                {
                    return false;
                }
                length -= 2;
                if (!stateObj.TryReadString(tableLen, out value))
                {
                    return false;
                }
                mpt.SchemaName = value;
                length -= (tableLen * 2); // wide bytes
                nParts--;
            }
            if (nParts == 1)
            {
                if (!stateObj.TryReadUInt16(out tableLen))
                {
                    return false;
                }
                length -= 2;
                if (!stateObj.TryReadString(tableLen, out value))
                {
                    return false;
                }
                mpt.TableName = value;
                length -= (tableLen * 2); // wide bytes
                nParts--;
            }
            Debug.Assert(nParts == 0, "ProcessTableName:Unidentified parts in the table name token stream!");

            multiPartTableName = mpt;
            return true;
        }

        // augments current metadata with table and key information
        private bool TryProcessColInfo(_SqlMetaDataSet columns, SqlDataReader reader, TdsParserStateObject stateObj, out _SqlMetaDataSet metaData)
        {
            Debug.Assert(columns != null && columns.Length > 0, "no metadata available!");

            metaData = null;

            for (int i = 0; i < columns.Length; i++)
            {
                _SqlMetaData col = columns[i];

                byte ignored;
                if (!stateObj.TryReadByte(out ignored))
                { // colnum, ignore
                    return false;
                }
                if (!stateObj.TryReadByte(out col.tableNum))
                {
                    return false;
                }

                // interpret status
                byte status;
                if (!stateObj.TryReadByte(out status))
                {
                    return false;
                }

                col.IsDifferentName = (TdsEnums.SQLDifferentName == (status & TdsEnums.SQLDifferentName));
                col.IsExpression = (TdsEnums.SQLExpression == (status & TdsEnums.SQLExpression));
                col.IsKey = (TdsEnums.SQLKey == (status & TdsEnums.SQLKey));
                col.IsHidden = (TdsEnums.SQLHidden == (status & TdsEnums.SQLHidden));

                // read off the base table name if it is different than the select list column name
                if (col.IsDifferentName)
                {
                    byte len;
                    if (!stateObj.TryReadByte(out len))
                    {
                        return false;
                    }
                    if (!stateObj.TryReadString(len, out col.baseColumn))
                    {
                        return false;
                    }
                }

                // Fixup column name - only if result of a table - that is if it was not the result of
                // an expression.
                if ((reader.TableNames != null) && (col.tableNum > 0))
                {
                    Debug.Assert(reader.TableNames.Length >= col.tableNum, "invalid tableNames array!");
                    col.multiPartTableName = reader.TableNames[col.tableNum - 1];
                }

                // Expressions are readonly
                if (col.IsExpression)
                {
                    col.Updatability = 0;
                }
            }

            // set the metadata so that the stream knows some metadata info has changed
            metaData = columns;
            return true;
        }

        // takes care of any per data header information:
        // for long columns, reads off textptrs, reads length, check nullability
        // for other columns, reads length, checks nullability
        // returns length and nullability
        internal bool TryProcessColumnHeader(SqlMetaDataPriv col, TdsParserStateObject stateObj, int columnOrdinal, out bool isNull, out ulong length)
        {
            // query NBC row information first
            if (stateObj.IsNullCompressionBitSet(columnOrdinal))
            {
                isNull = true;
                // column information is not present in TDS if null compression bit is set, return now
                length = 0;
                return true;
            }

            return TryProcessColumnHeaderNoNBC(col, stateObj, out isNull, out length);
        }

        private bool TryProcessColumnHeaderNoNBC(SqlMetaDataPriv col, TdsParserStateObject stateObj, out bool isNull, out ulong length)
        {
            if (col.metaType.IsLong && !col.metaType.IsPlp)
            {
                //
                // we don't care about TextPtrs, simply go after the data after it
                //
                byte textPtrLen;
                if (!stateObj.TryReadByte(out textPtrLen))
                {
                    isNull = false;
                    length = 0;
                    return false;
                }

                if (0 != textPtrLen)
                {
                    // read past text pointer
                    if (!stateObj.TrySkipBytes(textPtrLen))
                    {
                        isNull = false;
                        length = 0;
                        return false;
                    }

                    // read past timestamp
                    if (!stateObj.TrySkipBytes(TdsEnums.TEXT_TIME_STAMP_LEN))
                    {
                        isNull = false;
                        length = 0;
                        return false;
                    }

                    isNull = false;
                    return TryGetDataLength(col, stateObj, out length);
                }
                else
                {
                    isNull = true;
                    length = 0;
                    return true;
                }
            }
            else
            {
                // non-blob columns
                ulong longlen;
                if (!TryGetDataLength(col, stateObj, out longlen))
                {
                    isNull = false;
                    length = 0;
                    return false;
                }
                isNull = IsNull(col.metaType, longlen);
                length = (isNull ? 0 : longlen);
                return true;
            }
        }

        // assumes that the current position is at the start of an altrow!
        internal bool TryGetAltRowId(TdsParserStateObject stateObj, out int id)
        {
            byte token;
            if (!stateObj.TryReadByte(out token))
            { // skip over ALTROW token
                id = 0;
                return false;
            }
            Debug.Assert((token == TdsEnums.SQLALTROW), "");

            // Start a fresh row - disable NBC since Alt Rows are never compressed
            if (!stateObj.TryStartNewRow(isNullCompressed: false))
            {
                id = 0;
                return false;
            }

            ushort shortId;
            if (!stateObj.TryReadUInt16(out shortId))
            {
                id = 0;
                return false;
            }

            id = shortId;
            return true;
        }

        // Used internally by BulkCopy only
        private bool TryProcessRow(_SqlMetaDataSet columns, object[] buffer, int[] map, TdsParserStateObject stateObj)
        {
            SqlBuffer data = new SqlBuffer();

            for (int i = 0; i < columns.Length; i++)
            {
                _SqlMetaData md = columns[i];
                Debug.Assert(md != null, "_SqlMetaData should not be null for column " + i.ToString(CultureInfo.InvariantCulture));

                bool isNull;
                ulong len;
                if (!TryProcessColumnHeader(md, stateObj, i, out isNull, out len))
                {
                    return false;
                }

                if (isNull)
                {
                    GetNullSqlValue(data, md);
                    buffer[map[i]] = data.SqlValue;
                }
                else
                {
                    // We only read up to 2Gb. Throw if data is larger. Very large data
                    // should be read in chunks in sequential read mode
                    // For Plp columns, we may have gotten only the length of the first chunk
                    if (!TryReadSqlValue(data, md, md.metaType.IsPlp ? (int.MaxValue) : (int)len, stateObj))
                    {
                        return false;
                    }
                    buffer[map[i]] = data.SqlValue;
                    if (stateObj._longlen != 0)
                    {
                        throw new SqlTruncateException(SR.GetString(SR.SqlMisc_TruncationMaxDataMessage));
                    }
                }
                data.Clear();
            }

            return true;
        }

        internal object GetNullSqlValue(SqlBuffer nullVal, SqlMetaDataPriv md)
        {
            switch (md.type)
            {
                case SqlDbType.Real:
                    nullVal.SetToNullOfType(SqlBuffer.StorageType.Single);
                    break;

                case SqlDbType.Float:
                    nullVal.SetToNullOfType(SqlBuffer.StorageType.Double);
                    break;

                case SqlDbType.Udt:
                case SqlDbType.Binary:
                case SqlDbType.VarBinary:
                case SqlDbType.Image:
                    nullVal.SqlBinary = SqlBinary.Null;
                    break;

                case SqlDbType.UniqueIdentifier:
                    nullVal.SqlGuid = SqlGuid.Null;
                    break;

                case SqlDbType.Bit:
                    nullVal.SetToNullOfType(SqlBuffer.StorageType.Boolean);
                    break;

                case SqlDbType.TinyInt:
                    nullVal.SetToNullOfType(SqlBuffer.StorageType.Byte);
                    break;

                case SqlDbType.SmallInt:
                    nullVal.SetToNullOfType(SqlBuffer.StorageType.Int16);
                    break;

                case SqlDbType.Int:
                    nullVal.SetToNullOfType(SqlBuffer.StorageType.Int32);
                    break;

                case SqlDbType.BigInt:
                    nullVal.SetToNullOfType(SqlBuffer.StorageType.Int64);
                    break;

                case SqlDbType.Char:
                case SqlDbType.VarChar:
                case SqlDbType.NChar:
                case SqlDbType.NVarChar:
                case SqlDbType.Text:
                case SqlDbType.NText:
                    nullVal.SetToNullOfType(SqlBuffer.StorageType.String);
                    break;

                case SqlDbType.Decimal:
                    nullVal.SetToNullOfType(SqlBuffer.StorageType.Decimal);
                    break;

                case SqlDbType.DateTime:
                case SqlDbType.SmallDateTime:
                    nullVal.SetToNullOfType(SqlBuffer.StorageType.DateTime);
                    break;

                case SqlDbType.Money:
                case SqlDbType.SmallMoney:
                    nullVal.SetToNullOfType(SqlBuffer.StorageType.Money);
                    break;

                case SqlDbType.Variant:
                    // DBNull.Value will have to work here
                    nullVal.SetToNullOfType(SqlBuffer.StorageType.Empty);
                    break;

                case SqlDbType.Xml:
                    nullVal.SqlCachedBuffer = SqlCachedBuffer.Null;
                    break;

                case SqlDbType.Date:
                    nullVal.SetToNullOfType(SqlBuffer.StorageType.Date);
                    break;

                case SqlDbType.Time:
                    nullVal.SetToNullOfType(SqlBuffer.StorageType.Time);
                    break;

                case SqlDbType.DateTime2:
                    nullVal.SetToNullOfType(SqlBuffer.StorageType.DateTime2);
                    break;

                case SqlDbType.DateTimeOffset:
                    nullVal.SetToNullOfType(SqlBuffer.StorageType.DateTimeOffset);
                    break;

                case SqlDbType.Timestamp:
                    break;

                default:
                    Debug.Assert(false, "unknown null sqlType!" + md.type.ToString());
                    break;
            }

            return nullVal;
        }

        internal bool TrySkipRow(_SqlMetaDataSet columns, TdsParserStateObject stateObj)
        {
            return TrySkipRow(columns, 0, stateObj);
        }

        internal bool TrySkipRow(_SqlMetaDataSet columns, int startCol, TdsParserStateObject stateObj)
        {
            for (int i = startCol; i < columns.Length; i++)
            {
                _SqlMetaData md = columns[i];

                if (!TrySkipValue(md, i, stateObj))
                {
                    return false;
                }
            }
            return true;
        }

        /// <summary>
        /// This method skips bytes of a single column value from the media. It supports NBCROW and handles all types of values, including PLP and long
        /// </summary>
        internal bool TrySkipValue(SqlMetaDataPriv md, int columnOrdinal, TdsParserStateObject stateObj)
        {
            if (stateObj.IsNullCompressionBitSet(columnOrdinal))
            {
                return true;
            }

            if (md.metaType.IsPlp)
            {
                ulong ignored;
                if (!TrySkipPlpValue(ulong.MaxValue, stateObj, out ignored))
                {
                    return false;
                }
            }
            else if (md.metaType.IsLong)
            {
                Debug.Assert(!md.metaType.IsPlp, "Plp types must be handled using SkipPlpValue");

                byte textPtrLen;
                if (!stateObj.TryReadByte(out textPtrLen))
                {
                    return false;
                }

                if (0 != textPtrLen)
                {
                    if (!stateObj.TrySkipBytes(textPtrLen + TdsEnums.TEXT_TIME_STAMP_LEN))
                    {
                        return false;
                    }

                    int length;
                    if (!TryGetTokenLength(md.tdsType, stateObj, out length))
                    {
                        return false;
                    }
                    if (!stateObj.TrySkipBytes(length))
                    {
                        return false;
                    }
                }
            }
            else
            {
                int length;
                if (!TryGetTokenLength(md.tdsType, stateObj, out length))
                {
                    return false;
                }

                // if false, no value to skip - it's null
                if (!IsNull(md.metaType, (ulong)length))
                {
                    if (!stateObj.TrySkipBytes(length))
                    {
                        return false;
                    }
                }
            }

            return true;
        }

        private bool IsNull(MetaType mt, ulong length)
        {
            // null bin and char types have a length of -1 to represent null
            if (mt.IsPlp)
            {
                return (TdsEnums.SQL_PLP_NULL == length);
            }

            // HOTFIX #50000415: for image/text, 0xFFFF is the length, not representing null
            if ((TdsEnums.VARNULL == length) && !mt.IsLong)
            {
                return true;
            }

            // other types have a length of 0 to represent null
            // long and non-PLP types will always return false because these types are either char or binary
            // this is expected since for long and non-plp types isnull is checked based on textptr field and not the length
            return ((TdsEnums.FIXEDNULL == length) && !mt.IsCharType && !mt.IsBinType);
        }

        private bool TryReadSqlStringValue(SqlBuffer value, byte type, int length, Encoding encoding, bool isPlp, TdsParserStateObject stateObj)
        {
            switch (type)
            {
                case TdsEnums.SQLCHAR:
                case TdsEnums.SQLBIGCHAR:
                case TdsEnums.SQLVARCHAR:
                case TdsEnums.SQLBIGVARCHAR:
                case TdsEnums.SQLTEXT:
                    // If bigvarchar(max), we only read the first chunk here,
                    // expecting the caller to read the rest
                    if (encoding == null)
                    {
                        // if hitting 7.0 server, encoding will be null in metadata for columns or return values since
                        // 7.0 has no support for multiple code pages in data - single code page support only
                        encoding = _defaultEncoding;
                    }
                    string stringValue;
                    if (!stateObj.TryReadStringWithEncoding(length, encoding, isPlp, out stringValue))
                    {
                        return false;
                    }
                    value.SetToString(stringValue);
                    break;

                case TdsEnums.SQLNCHAR:
                case TdsEnums.SQLNVARCHAR:
                case TdsEnums.SQLNTEXT:
                    {
                        string s = null;

                        if (isPlp)
                        {
                            char[] cc = null;

                            if (!TryReadPlpUnicodeChars(ref cc, 0, length >> 1, stateObj, out length))
                            {
                                return false;
                            }
                            if (length > 0)
                            {
                                s = new string(cc, 0, length);
                            }
                            else
                            {
                                s = ADP.StrEmpty;
                            }
                        }
                        else
                        {
                            if (!stateObj.TryReadString(length >> 1, out s))
                            {
                                return false;
                            }
                        }

                        value.SetToString(s);
                        break;
                    }

                default:
                    Debug.Assert(false, "Unknown tds type for SqlString!" + type.ToString(CultureInfo.InvariantCulture));
                    break;
            }

            return true;
        }

        internal bool TryReadSqlValue(SqlBuffer value, SqlMetaDataPriv md, int length, TdsParserStateObject stateObj)
        {
            bool isPlp = md.metaType.IsPlp;
            byte tdsType = md.tdsType;

            Debug.Assert(isPlp || !IsNull(md.metaType, (ulong)length), "null value should not get here!");
            if (isPlp)
            {
                // We must read the column value completely, no matter what length is passed in
                length = int.MaxValue;
            }
            switch (tdsType)
            {
                case TdsEnums.SQLDECIMALN:
                case TdsEnums.SQLNUMERICN:
                    if (!TryReadSqlDecimal(value, length, md.precision, md.scale, stateObj))
                    {
                        return false;
                    }
                    break;

                case TdsEnums.SQLUDT:
                case TdsEnums.SQLBINARY:
                case TdsEnums.SQLBIGBINARY:
                case TdsEnums.SQLBIGVARBINARY:
                case TdsEnums.SQLVARBINARY:
                case TdsEnums.SQLIMAGE:
                    byte[] b = null;

                    // If varbinary(max), we only read the first chunk here, expecting the caller to read the rest
                    if (isPlp)
                    {
                        // If we are given -1 for length, then we read the entire value,
                        // otherwise only the requested amount, usually first chunk.
                        int ignored;
                        if (!stateObj.TryReadPlpBytes(ref b, 0, length, out ignored))
                        {
                            return false;
                        }
                    }
                    else
                    {
                        //Debug.Assert(length > 0 && length < (long)(Int32.MaxValue), "Bad length for column");
                        b = new byte[length];
                        if (!stateObj.TryReadByteArray(b, length))
                        {
                            return false;
                        }
                    }

                    value.SqlBinary = SqlTypeWorkarounds.SqlBinaryCtor(b, true);

                    break;

                case TdsEnums.SQLCHAR:
                case TdsEnums.SQLBIGCHAR:
                case TdsEnums.SQLVARCHAR:
                case TdsEnums.SQLBIGVARCHAR:
                case TdsEnums.SQLTEXT:
                case TdsEnums.SQLNCHAR:
                case TdsEnums.SQLNVARCHAR:
                case TdsEnums.SQLNTEXT:
                    if (!TryReadSqlStringValue(value, tdsType, length, md.encoding, isPlp, stateObj))
                    {
                        return false;
                    }
                    break;

                case TdsEnums.SQLXMLTYPE:
                    // We store SqlCachedBuffer here, so that we can return either SqlBinary, SqlString or SqlXmlReader.
                    SqlCachedBuffer sqlBuf;
                    if (!SqlCachedBuffer.TryCreate(md, this, stateObj, out sqlBuf))
                    {
                        return false;
                    }

                    value.SqlCachedBuffer = sqlBuf;
                    break;

                case TdsEnums.SQLDATE:
                case TdsEnums.SQLTIME:
                case TdsEnums.SQLDATETIME2:
                case TdsEnums.SQLDATETIMEOFFSET:
                    if (!TryReadSqlDateTime(value, tdsType, length, md.scale, stateObj))
                    {
                        return false;
                    }
                    break;

                default:
                    Debug.Assert(!isPlp, "ReadSqlValue calling ReadSqlValueInternal with plp data");
                    if (!TryReadSqlValueInternal(value, tdsType, length, stateObj))
                    {
                        return false;
                    }
                    break;
            }

            Debug.Assert((stateObj._longlen == 0) && (stateObj._longlenleft == 0), "ReadSqlValue did not read plp field completely, longlen =" + stateObj._longlen.ToString((IFormatProvider)null) + ",longlenleft=" + stateObj._longlenleft.ToString((IFormatProvider)null));
            return true;
        }

        private bool TryReadSqlDateTime(SqlBuffer value, byte tdsType, int length, byte scale, TdsParserStateObject stateObj)
        {
            Span<byte> datetimeBuffer = ((uint)length <= 16) ? stackalloc byte[16] : new byte[length];

            if (!stateObj.TryReadByteArray(datetimeBuffer, length))
            {
                return false;
            }
            ReadOnlySpan<byte> dateTimeData = datetimeBuffer.Slice(0, length);
            switch (tdsType)
            {
                case TdsEnums.SQLDATE:
                    Debug.Assert(length == 3, "invalid length for date type!");
                    value.SetToDate(dateTimeData);
                    break;

                case TdsEnums.SQLTIME:
                    Debug.Assert(3 <= length && length <= 5, "invalid length for time type!");
                    value.SetToTime(dateTimeData, scale);
                    break;

                case TdsEnums.SQLDATETIME2:
                    Debug.Assert(6 <= length && length <= 8, "invalid length for datetime2 type!");
                    value.SetToDateTime2(dateTimeData, scale);
                    break;

                case TdsEnums.SQLDATETIMEOFFSET:
                    Debug.Assert(8 <= length && length <= 10, "invalid length for datetimeoffset type!");
                    value.SetToDateTimeOffset(dateTimeData, scale);
                    break;

                default:
                    Debug.Assert(false, "ReadSqlDateTime is called with the wrong tdsType");
                    break;
            }

            return true;
        }

        internal bool TryReadSqlValueInternal(SqlBuffer value, byte tdsType, int length, TdsParserStateObject stateObj)
        {
            switch (tdsType)
            {
                case TdsEnums.SQLBIT:
                case TdsEnums.SQLBITN:
                    Debug.Assert(length == 1, "invalid length for SqlBoolean type!");
                    byte byteValue;
                    if (!stateObj.TryReadByte(out byteValue))
                    {
                        return false;
                    }
                    value.Boolean = (byteValue != 0);
                    break;

                case TdsEnums.SQLINTN:
                    if (length == 1)
                    {
                        goto case TdsEnums.SQLINT1;
                    }
                    else if (length == 2)
                    {
                        goto case TdsEnums.SQLINT2;
                    }
                    else if (length == 4)
                    {
                        goto case TdsEnums.SQLINT4;
                    }
                    else
                    {
                        goto case TdsEnums.SQLINT8;
                    }

                case TdsEnums.SQLINT1:
                    Debug.Assert(length == 1, "invalid length for SqlByte type!");
                    if (!stateObj.TryReadByte(out byteValue))
                    {
                        return false;
                    }
                    value.Byte = byteValue;
                    break;

                case TdsEnums.SQLINT2:
                    Debug.Assert(length == 2, "invalid length for SqlInt16 type!");
                    short shortValue;
                    if (!stateObj.TryReadInt16(out shortValue))
                    {
                        return false;
                    }
                    value.Int16 = shortValue;
                    break;

                case TdsEnums.SQLINT4:
                    Debug.Assert(length == 4, "invalid length for SqlInt32 type!");
                    int intValue;
                    if (!stateObj.TryReadInt32(out intValue))
                    {
                        return false;
                    }
                    value.Int32 = intValue;
                    break;

                case TdsEnums.SQLINT8:
                    Debug.Assert(length == 8, "invalid length for SqlInt64 type!");
                    long longValue;
                    if (!stateObj.TryReadInt64(out longValue))
                    {
                        return false;
                    }
                    value.Int64 = longValue;
                    break;

                case TdsEnums.SQLFLTN:
                    if (length == 4)
                    {
                        goto case TdsEnums.SQLFLT4;
                    }
                    else
                    {
                        goto case TdsEnums.SQLFLT8;
                    }

                case TdsEnums.SQLFLT4:
                    Debug.Assert(length == 4, "invalid length for SqlSingle type!");
                    float singleValue;
                    if (!stateObj.TryReadSingle(out singleValue))
                    {
                        return false;
                    }
                    value.Single = singleValue;
                    break;

                case TdsEnums.SQLFLT8:
                    Debug.Assert(length == 8, "invalid length for SqlDouble type!");
                    double doubleValue;
                    if (!stateObj.TryReadDouble(out doubleValue))
                    {
                        return false;
                    }
                    value.Double = doubleValue;
                    break;

                case TdsEnums.SQLMONEYN:
                    if (length == 4)
                    {
                        goto case TdsEnums.SQLMONEY4;
                    }
                    else
                    {
                        goto case TdsEnums.SQLMONEY;
                    }

                case TdsEnums.SQLMONEY:
                    {
                        int mid;
                        uint lo;

                        if (!stateObj.TryReadInt32(out mid))
                        {
                            return false;
                        }
                        if (!stateObj.TryReadUInt32(out lo))
                        {
                            return false;
                        }

                        long l = (((long)mid) << 0x20) + ((long)lo);

                        value.SetToMoney(l);
                        break;
                    }

                case TdsEnums.SQLMONEY4:
                    if (!stateObj.TryReadInt32(out intValue))
                    {
                        return false;
                    }
                    value.SetToMoney(intValue);
                    break;

                case TdsEnums.SQLDATETIMN:
                    if (length == 4)
                    {
                        goto case TdsEnums.SQLDATETIM4;
                    }
                    else
                    {
                        goto case TdsEnums.SQLDATETIME;
                    }

                case TdsEnums.SQLDATETIM4:
                    ushort daypartShort, timepartShort;
                    if (!stateObj.TryReadUInt16(out daypartShort))
                    {
                        return false;
                    }
                    if (!stateObj.TryReadUInt16(out timepartShort))
                    {
                        return false;
                    }
                    value.SetToDateTime(daypartShort, timepartShort * SqlDateTime.SQLTicksPerMinute);
                    break;

                case TdsEnums.SQLDATETIME:
                    int daypart;
                    uint timepart;
                    if (!stateObj.TryReadInt32(out daypart))
                    {
                        return false;
                    }
                    if (!stateObj.TryReadUInt32(out timepart))
                    {
                        return false;
                    }
                    value.SetToDateTime(daypart, (int)timepart);
                    break;

                case TdsEnums.SQLUNIQUEID:
                    {
                        Debug.Assert(length == 16, "invalid length for SqlGuid type!");

                        byte[] b = new byte[length];

                        if (!stateObj.TryReadByteArray(b, length))
                        {
                            return false;
                        }
                        value.SqlGuid = SqlTypeWorkarounds.SqlGuidCtor(b, true);
                        break;
                    }

                case TdsEnums.SQLBINARY:
                case TdsEnums.SQLBIGBINARY:
                case TdsEnums.SQLBIGVARBINARY:
                case TdsEnums.SQLVARBINARY:
                case TdsEnums.SQLIMAGE:
                    {
                        // Note: Better not come here with plp data!!
                        Debug.Assert(length <= TdsEnums.MAXSIZE);
                        byte[] b = new byte[length];
                        if (!stateObj.TryReadByteArray(b, length))
                        {
                            return false;
                        }
                        value.SqlBinary = SqlTypeWorkarounds.SqlBinaryCtor(b, true);

                        break;
                    }

                case TdsEnums.SQLVARIANT:
                    if (!TryReadSqlVariant(value, length, stateObj))
                    {
                        return false;
                    }
                    break;

                default:
                    Debug.Assert(false, "Unknown SqlType!" + tdsType.ToString(CultureInfo.InvariantCulture));
                    break;
            } // switch

            return true;
        }

        //
        // Read in a SQLVariant
        //
        // SQLVariant looks like:
        // struct
        // {
        //      BYTE TypeTag
        //      BYTE cbPropBytes
        //      BYTE[] Properties
        //      BYTE[] DataVal
        // }
        internal bool TryReadSqlVariant(SqlBuffer value, int lenTotal, TdsParserStateObject stateObj)
        {
            // get the SQLVariant type
            byte type;
            if (!stateObj.TryReadByte(out type))
            {
                return false;
            }
            ushort lenMax = 0; // maximum lenData of value inside variant

            // read cbPropBytes
            byte cbPropsActual;
            if (!stateObj.TryReadByte(out cbPropsActual))
            {
                return false;
            }
            MetaType mt = MetaType.GetSqlDataType(type, 0 /*no user datatype*/, 0 /* no lenData, non-nullable type */);
            byte cbPropsExpected = mt.PropBytes;

            int lenConsumed = TdsEnums.SQLVARIANT_SIZE + cbPropsActual; // type, count of propBytes, and actual propBytes
            int lenData = lenTotal - lenConsumed; // length of actual data

            // read known properties and skip unknown properties
            Debug.Assert(cbPropsActual >= cbPropsExpected, "cbPropsActual is less that cbPropsExpected!");

            //
            // now read the value
            //
            switch (type)
            {
                case TdsEnums.SQLBIT:
                case TdsEnums.SQLINT1:
                case TdsEnums.SQLINT2:
                case TdsEnums.SQLINT4:
                case TdsEnums.SQLINT8:
                case TdsEnums.SQLFLT4:
                case TdsEnums.SQLFLT8:
                case TdsEnums.SQLMONEY:
                case TdsEnums.SQLMONEY4:
                case TdsEnums.SQLDATETIME:
                case TdsEnums.SQLDATETIM4:
                case TdsEnums.SQLUNIQUEID:
                    if (!TryReadSqlValueInternal(value, type, lenData, stateObj))
                    {
                        return false;
                    }
                    break;

                case TdsEnums.SQLDECIMALN:
                case TdsEnums.SQLNUMERICN:
                    {
                        Debug.Assert(cbPropsExpected == 2, "SqlVariant: invalid PropBytes for decimal/numeric type!");

                        byte precision;
                        if (!stateObj.TryReadByte(out precision))
                        {
                            return false;
                        }
                        byte scale;
                        if (!stateObj.TryReadByte(out scale))
                        {
                            return false;
                        }

                        // skip over unknown properties
                        if (cbPropsActual > cbPropsExpected)
                        {
                            if (!stateObj.TrySkipBytes(cbPropsActual - cbPropsExpected))
                            {
                                return false;
                            }
                        }

                        if (!TryReadSqlDecimal(value, TdsEnums.MAX_NUMERIC_LEN, precision, scale, stateObj))
                        {
                            return false;
                        }
                        break;
                    }

                case TdsEnums.SQLBIGBINARY:
                case TdsEnums.SQLBIGVARBINARY:
                    //Debug.Assert(TdsEnums.VARNULL == lenData, "SqlVariant: data length for Binary indicates null?");
                    Debug.Assert(cbPropsExpected == 2, "SqlVariant: invalid PropBytes for binary type!");

                    if (!stateObj.TryReadUInt16(out lenMax))
                    {
                        return false;
                    }
                    Debug.Assert(lenMax != TdsEnums.SQL_USHORTVARMAXLEN, "bigvarbinary(max) in a sqlvariant");

                    // skip over unknown properties
                    if (cbPropsActual > cbPropsExpected)
                    {
                        if (!stateObj.TrySkipBytes(cbPropsActual - cbPropsExpected))
                        {
                            return false;
                        }
                    }

                    goto case TdsEnums.SQLBIT;

                case TdsEnums.SQLBIGCHAR:
                case TdsEnums.SQLBIGVARCHAR:
                case TdsEnums.SQLNCHAR:
                case TdsEnums.SQLNVARCHAR:
                    {
                        Debug.Assert(cbPropsExpected == 7, "SqlVariant: invalid PropBytes for character type!");

                        SqlCollation collation;
                        if (!TryProcessCollation(stateObj, out collation))
                        {
                            return false;
                        }

                        if (!stateObj.TryReadUInt16(out lenMax))
                        {
                            return false;
                        }
                        Debug.Assert(lenMax != TdsEnums.SQL_USHORTVARMAXLEN, "bigvarchar(max) or nvarchar(max) in a sqlvariant");

                        // skip over unknown properties
                        if (cbPropsActual > cbPropsExpected)
                        {
                            if (!stateObj.TrySkipBytes(cbPropsActual - cbPropsExpected))
                            {
                                return false;
                            }
                        }

                        Encoding encoding = Encoding.GetEncoding(GetCodePage(collation, stateObj));
                        if (!TryReadSqlStringValue(value, type, lenData, encoding, false, stateObj))
                        {
                            return false;
                        }
                        break;
                    }
                case TdsEnums.SQLDATE:
                    if (!TryReadSqlDateTime(value, type, lenData, 0, stateObj))
                    {
                        return false;
                    }
                    break;

                case TdsEnums.SQLTIME:
                case TdsEnums.SQLDATETIME2:
                case TdsEnums.SQLDATETIMEOFFSET:
                    {
                        Debug.Assert(cbPropsExpected == 1, "SqlVariant: invalid PropBytes for time/datetime2/datetimeoffset type!");

                        byte scale;
                        if (!stateObj.TryReadByte(out scale))
                        {
                            return false;
                        }

                        // skip over unknown properties
                        if (cbPropsActual > cbPropsExpected)
                        {
                            if (!stateObj.TrySkipBytes(cbPropsActual - cbPropsExpected))
                            {
                                return false;
                            }
                        }

                        if (!TryReadSqlDateTime(value, type, lenData, scale, stateObj))
                        {
                            return false;
                        }
                        break;
                    }

                default:
                    Debug.Assert(false, "Unknown tds type in SqlVariant!" + type.ToString(CultureInfo.InvariantCulture));
                    break;
            } // switch

            return true;
        }

        //
        // Translates a com+ object -> SqlVariant
        // when the type is ambiguous, we always convert to the bigger type
        // note that we also write out the maxlen and actuallen members (4 bytes each)
        // in addition to the SQLVariant structure
        //
        internal Task WriteSqlVariantValue(object value, int length, int offset, TdsParserStateObject stateObj, bool canAccumulate = true)
        {
            // handle null values
            if (ADP.IsNull(value))
            {
                WriteInt(TdsEnums.FIXEDNULL, stateObj); //maxlen
                WriteInt(TdsEnums.FIXEDNULL, stateObj); //actuallen
                return null;
            }

            MetaType mt = MetaType.GetMetaTypeFromValue(value);

            // Special case data type correction for SqlMoney inside a SqlVariant.
            if ((TdsEnums.SQLNUMERICN == mt.TDSType) && (8 == length))
            {
                // The caller will coerce all SqlTypes to native CLR types, which means SqlMoney will 
                // coerce to decimal/SQLNUMERICN (via SqlMoney.Value call).  In the case where the original 
                // value was SqlMoney the caller will also pass in the metadata length for the SqlMoney type 
                // which is 8 bytes.  To honor the intent of the caller here we coerce this special case 
                // input back to SqlMoney from decimal/SQLNUMERICN.
                mt = MetaType.GetMetaTypeFromValue(new SqlMoney((decimal)value));
            }

            if (mt.IsAnsiType)
            {
                length = GetEncodingCharLength((string)value, length, 0, _defaultEncoding);
            }

            // max and actual len are equal to
            // SQLVARIANTSIZE {type (1 byte) + cbPropBytes (1 byte)} + cbPropBytes + length (actual length of data in bytes)
            WriteInt(TdsEnums.SQLVARIANT_SIZE + mt.PropBytes + length, stateObj); // maxLen
            WriteInt(TdsEnums.SQLVARIANT_SIZE + mt.PropBytes + length, stateObj); // actualLen

            // write the SQLVariant header (type and cbPropBytes)
            stateObj.WriteByte(mt.TDSType);
            stateObj.WriteByte(mt.PropBytes);

            // now write the actual PropBytes and data
            switch (mt.TDSType)
            {
                case TdsEnums.SQLFLT4:
                    WriteFloat((float)value, stateObj);
                    break;

                case TdsEnums.SQLFLT8:
                    WriteDouble((double)value, stateObj);
                    break;

                case TdsEnums.SQLINT8:
                    WriteLong((long)value, stateObj);
                    break;

                case TdsEnums.SQLINT4:
                    WriteInt((int)value, stateObj);
                    break;

                case TdsEnums.SQLINT2:
                    WriteShort((short)value, stateObj);
                    break;

                case TdsEnums.SQLINT1:
                    stateObj.WriteByte((byte)value);
                    break;

                case TdsEnums.SQLBIT:
                    if ((bool)value == true)
                        stateObj.WriteByte(1);
                    else
                        stateObj.WriteByte(0);

                    break;

                case TdsEnums.SQLBIGVARBINARY:
                    {
                        byte[] b = (byte[])value;

                        WriteShort(length, stateObj); // propbytes: varlen
                        return stateObj.WriteByteArray(b, length, offset, canAccumulate);
                    }

                case TdsEnums.SQLBIGVARCHAR:
                    {
                        string s = (string)value;

                        WriteUnsignedInt(_defaultCollation.info, stateObj); // propbytes: collation.Info
                        stateObj.WriteByte(_defaultCollation.sortId); // propbytes: collation.SortId
                        WriteShort(length, stateObj); // propbyte: varlen
                        return WriteEncodingChar(s, _defaultEncoding, stateObj, canAccumulate);
                    }

                case TdsEnums.SQLUNIQUEID:
                    {
                        System.Guid guid = (System.Guid)value;
                        Span<byte> b = stackalloc byte[16];
                        TdsParser.FillGuidBytes(guid, b);
                        Debug.Assert((length == b.Length) && (length == 16), "Invalid length for guid type in com+ object");
                        stateObj.WriteByteSpan(b);
                        break;
                    }

                case TdsEnums.SQLNVARCHAR:
                    {
                        string s = (string)value;

                        WriteUnsignedInt(_defaultCollation.info, stateObj); // propbytes: collation.Info
                        stateObj.WriteByte(_defaultCollation.sortId); // propbytes: collation.SortId
                        WriteShort(length, stateObj); // propbyte: varlen

                        // string takes cchar, not cbyte so convert
                        length >>= 1;
                        return WriteString(s, length, offset, stateObj, canAccumulate);
                    }

                case TdsEnums.SQLDATETIME:
                    {
                        TdsDateTime dt = MetaType.FromDateTime((DateTime)value, 8);

                        WriteInt(dt.days, stateObj);
                        WriteInt(dt.time, stateObj);
                        break;
                    }

                case TdsEnums.SQLMONEY:
                    {
                        WriteCurrency((decimal)value, 8, stateObj);
                        break;
                    }

                case TdsEnums.SQLNUMERICN:
                    {
                        stateObj.WriteByte(mt.Precision); //propbytes: precision
                        stateObj.WriteByte((byte)((decimal.GetBits((decimal)value)[3] & 0x00ff0000) >> 0x10)); // propbytes: scale
                        WriteDecimal((decimal)value, stateObj);
                        break;
                    }

                case TdsEnums.SQLTIME:
                    stateObj.WriteByte(mt.Scale); //propbytes: scale
                    WriteTime((TimeSpan)value, mt.Scale, length, stateObj);
                    break;

                case TdsEnums.SQLDATETIMEOFFSET:
                    stateObj.WriteByte(mt.Scale); //propbytes: scale
                    WriteDateTimeOffset((DateTimeOffset)value, mt.Scale, length, stateObj);
                    break;

                default:
                    Debug.Assert(false, "unknown tds type for sqlvariant!");
                    break;
            } // switch
            // return point for accumulated writes, note: non-accumulated writes returned from their case statements
            return null;
        }

        // todo: since we now know the difference between SqlWriteVariantValue and SqlWriteRowDataVariant we should consider
        // combining these tow methods.

        //
        // Translates a com+ object -> SqlVariant
        // when the type is ambiguous, we always convert to the bigger type
        // note that we also write out the maxlen and actuallen members (4 bytes each)
        // in addition to the SQLVariant structure
        //
        // Devnote: DataRows are preceded by Metadata. The Metadata includes the MaxLen value.
        // Therefore the sql_variant value must not include the MaxLength. This is the major difference
        // between this method and WriteSqlVariantValue above.
        //
        internal Task WriteSqlVariantDataRowValue(object value, TdsParserStateObject stateObj, bool canAccumulate = true)
        {
            // handle null values
            if ((null == value) || (DBNull.Value == value))
            {
                WriteInt(TdsEnums.FIXEDNULL, stateObj);
                return null;
            }

            MetaType metatype = MetaType.GetMetaTypeFromValue(value);
            int length = 0;

            if (metatype.IsAnsiType)
            {
                length = GetEncodingCharLength((string)value, length, 0, _defaultEncoding);
            }

            switch (metatype.TDSType)
            {
                case TdsEnums.SQLFLT4:
                    WriteSqlVariantHeader(6, metatype.TDSType, metatype.PropBytes, stateObj);
                    WriteFloat((float)value, stateObj);
                    break;

                case TdsEnums.SQLFLT8:
                    WriteSqlVariantHeader(10, metatype.TDSType, metatype.PropBytes, stateObj);
                    WriteDouble((double)value, stateObj);
                    break;

                case TdsEnums.SQLINT8:
                    WriteSqlVariantHeader(10, metatype.TDSType, metatype.PropBytes, stateObj);
                    WriteLong((long)value, stateObj);
                    break;

                case TdsEnums.SQLINT4:
                    WriteSqlVariantHeader(6, metatype.TDSType, metatype.PropBytes, stateObj);
                    WriteInt((int)value, stateObj);
                    break;

                case TdsEnums.SQLINT2:
                    WriteSqlVariantHeader(4, metatype.TDSType, metatype.PropBytes, stateObj);
                    WriteShort((short)value, stateObj);
                    break;

                case TdsEnums.SQLINT1:
                    WriteSqlVariantHeader(3, metatype.TDSType, metatype.PropBytes, stateObj);
                    stateObj.WriteByte((byte)value);
                    break;

                case TdsEnums.SQLBIT:
                    WriteSqlVariantHeader(3, metatype.TDSType, metatype.PropBytes, stateObj);
                    if ((bool)value == true)
                        stateObj.WriteByte(1);
                    else
                        stateObj.WriteByte(0);

                    break;

                case TdsEnums.SQLBIGVARBINARY:
                    {
                        byte[] b = (byte[])value;

                        length = b.Length;
                        WriteSqlVariantHeader(4 + length, metatype.TDSType, metatype.PropBytes, stateObj);
                        WriteShort(length, stateObj); // propbytes: varlen
                        return stateObj.WriteByteArray(b, length, 0, canAccumulate);
                    }

                case TdsEnums.SQLBIGVARCHAR:
                    {
                        string s = (string)value;

                        length = s.Length;
                        WriteSqlVariantHeader(9 + length, metatype.TDSType, metatype.PropBytes, stateObj);
                        WriteUnsignedInt(_defaultCollation.info, stateObj); // propbytes: collation.Info
                        stateObj.WriteByte(_defaultCollation.sortId); // propbytes: collation.SortId
                        WriteShort(length, stateObj);
                        return WriteEncodingChar(s, _defaultEncoding, stateObj, canAccumulate);
                    }

                case TdsEnums.SQLUNIQUEID:
                    {
                        System.Guid guid = (System.Guid)value;

                        Span<byte> b = stackalloc byte[16];
                        FillGuidBytes(guid, b);
                        length = b.Length;
                        Debug.Assert(length == 16, "Invalid length for guid type in com+ object");
                        WriteSqlVariantHeader(18, metatype.TDSType, metatype.PropBytes, stateObj);
                        stateObj.WriteByteSpan(b);

                        break;
                    }

                case TdsEnums.SQLNVARCHAR:
                    {
                        string s = (string)value;

                        length = s.Length * 2;
                        WriteSqlVariantHeader(9 + length, metatype.TDSType, metatype.PropBytes, stateObj);
                        WriteUnsignedInt(_defaultCollation.info, stateObj); // propbytes: collation.Info
                        stateObj.WriteByte(_defaultCollation.sortId); // propbytes: collation.SortId
                        WriteShort(length, stateObj); // propbyte: varlen

                        // string takes cchar, not cbyte so convert
                        length >>= 1;
                        return WriteString(s, length, 0, stateObj, canAccumulate);
                    }

                case TdsEnums.SQLDATETIME:
                    {
                        TdsDateTime dt = MetaType.FromDateTime((DateTime)value, 8);

                        WriteSqlVariantHeader(10, metatype.TDSType, metatype.PropBytes, stateObj);
                        WriteInt(dt.days, stateObj);
                        WriteInt(dt.time, stateObj);
                        break;
                    }

                case TdsEnums.SQLMONEY:
                    {
                        WriteSqlVariantHeader(10, metatype.TDSType, metatype.PropBytes, stateObj);
                        WriteCurrency((decimal)value, 8, stateObj);
                        break;
                    }

                case TdsEnums.SQLNUMERICN:
                    {
                        WriteSqlVariantHeader(21, metatype.TDSType, metatype.PropBytes, stateObj);
                        stateObj.WriteByte(metatype.Precision); //propbytes: precision
                        stateObj.WriteByte((byte)((decimal.GetBits((decimal)value)[3] & 0x00ff0000) >> 0x10)); // propbytes: scale
                        WriteDecimal((decimal)value, stateObj);
                        break;
                    }

                case TdsEnums.SQLTIME:
                    WriteSqlVariantHeader(8, metatype.TDSType, metatype.PropBytes, stateObj);
                    stateObj.WriteByte(metatype.Scale); //propbytes: scale
                    WriteTime((TimeSpan)value, metatype.Scale, 5, stateObj);
                    break;

                case TdsEnums.SQLDATETIMEOFFSET:
                    WriteSqlVariantHeader(13, metatype.TDSType, metatype.PropBytes, stateObj);
                    stateObj.WriteByte(metatype.Scale); //propbytes: scale
                    WriteDateTimeOffset((DateTimeOffset)value, metatype.Scale, 10, stateObj);
                    break;

                default:
                    Debug.Assert(false, "unknown tds type for sqlvariant!");
                    break;
            } // switch
            // return point for accumulated writes, note: non-accumulated writes returned from their case statements
            return null;
        }

        internal void WriteSqlVariantHeader(int length, byte tdstype, byte propbytes, TdsParserStateObject stateObj)
        {
            WriteInt(length, stateObj);
            stateObj.WriteByte(tdstype);
            stateObj.WriteByte(propbytes);
        }

        internal void WriteSqlVariantDateTime2(DateTime value, TdsParserStateObject stateObj)
        {
            MSS.SmiMetaData dateTime2MetaData = MSS.SmiMetaData.DefaultDateTime2;
            // NOTE: 3 bytes added here to support additional header information for variant - internal type, scale prop, scale
            WriteSqlVariantHeader((int)(dateTime2MetaData.MaxLength + 3), TdsEnums.SQLDATETIME2, 1 /* one scale prop */, stateObj);
            stateObj.WriteByte(dateTime2MetaData.Scale); //scale property
            WriteDateTime2(value, dateTime2MetaData.Scale, (int)(dateTime2MetaData.MaxLength), stateObj);
        }

        internal void WriteSqlVariantDate(DateTime value, TdsParserStateObject stateObj)
        {
            MSS.SmiMetaData dateMetaData = MSS.SmiMetaData.DefaultDate;
            // NOTE: 2 bytes added here to support additional header information for variant - internal type, scale prop (ignoring scale here)
            WriteSqlVariantHeader((int)(dateMetaData.MaxLength + 2), TdsEnums.SQLDATE, 0 /* one scale prop */, stateObj);
            WriteDate(value, stateObj);
        }

        private void WriteSqlMoney(SqlMoney value, int length, TdsParserStateObject stateObj)
        {
            int[] bits = decimal.GetBits(value.Value);

            // this decimal should be scaled by 10000 (regardless of what the incoming decimal was scaled by)
            bool isNeg = (0 != (bits[3] & unchecked((int)0x80000000)));
            long l = ((long)(uint)bits[1]) << 0x20 | (uint)bits[0];

            if (isNeg)
                l = -l;

            if (length == 4)
            {
                decimal decimalValue = value.Value;

                // validate the value can be represented as a small money
                if (decimalValue < TdsEnums.SQL_SMALL_MONEY_MIN || decimalValue > TdsEnums.SQL_SMALL_MONEY_MAX)
                {
                    throw SQL.MoneyOverflow(decimalValue.ToString(CultureInfo.InvariantCulture));
                }

                WriteInt((int)l, stateObj);
            }
            else
            {
                WriteInt((int)(l >> 0x20), stateObj);
                WriteInt((int)l, stateObj);
            }
        }

        private void WriteCurrency(decimal value, int length, TdsParserStateObject stateObj)
        {
            SqlMoney m = new SqlMoney(value);
            int[] bits = decimal.GetBits(m.Value);

            // this decimal should be scaled by 10000 (regardless of what the incoming decimal was scaled by)
            bool isNeg = (0 != (bits[3] & unchecked((int)0x80000000)));
            long l = ((long)(uint)bits[1]) << 0x20 | (uint)bits[0];

            if (isNeg)
                l = -l;

            if (length == 4)
            {
                // validate the value can be represented as a small money
                if (value < TdsEnums.SQL_SMALL_MONEY_MIN || value > TdsEnums.SQL_SMALL_MONEY_MAX)
                {
                    throw SQL.MoneyOverflow(value.ToString(CultureInfo.InvariantCulture));
                }

                WriteInt((int)l, stateObj);
            }
            else
            {
                WriteInt((int)(l >> 0x20), stateObj);
                WriteInt((int)l, stateObj);
            }
        }

        private void WriteDate(DateTime value, TdsParserStateObject stateObj)
        {
            long days = value.Subtract(DateTime.MinValue).Days;
            WritePartialLong(days, 3, stateObj);
        }

        private void WriteTime(TimeSpan value, byte scale, int length, TdsParserStateObject stateObj)
        {
            if (0 > value.Ticks || value.Ticks >= TimeSpan.TicksPerDay)
            {
                throw SQL.TimeOverflow(value.ToString());
            }
            long time = value.Ticks / TdsEnums.TICKS_FROM_SCALE[scale];
            WritePartialLong(time, length, stateObj);
        }

        private void WriteDateTime2(DateTime value, byte scale, int length, TdsParserStateObject stateObj)
        {
            long time = value.TimeOfDay.Ticks / TdsEnums.TICKS_FROM_SCALE[scale]; // DateTime.TimeOfDay always returns a valid TimeSpan for Time
            WritePartialLong(time, length - 3, stateObj);
            WriteDate(value, stateObj);
        }

        private void WriteDateTimeOffset(DateTimeOffset value, byte scale, int length, TdsParserStateObject stateObj)
        {
            WriteDateTime2(value.UtcDateTime, scale, length - 2, stateObj);
            short offset = (short)value.Offset.TotalMinutes;
            stateObj.WriteByte((byte)(offset & 0xff));
            stateObj.WriteByte((byte)((offset >> 8) & 0xff));
        }

        private bool TryReadSqlDecimal(SqlBuffer value, int length, byte precision, byte scale, TdsParserStateObject stateObj)
        {
            byte byteValue;
            if (!stateObj.TryReadByte(out byteValue))
            {
                return false;
            }
            bool fPositive = (1 == byteValue);

            length = checked((int)length - 1);

            int[] bits;
            if (!TryReadDecimalBits(length, stateObj, out bits))
            {
                return false;
            }

            value.SetToDecimal(precision, scale, fPositive, bits);
            return true;
        }

        // @devnote: length should be size of decimal without the sign
        // @devnote: sign should have already been read off the wire
        private bool TryReadDecimalBits(int length, TdsParserStateObject stateObj, out int[] bits)
        {
            bits = stateObj._decimalBits; // used alloc'd array if we have one already
            int i;

            if (null == bits)
            {
                bits = new int[4];
                stateObj._decimalBits = bits;
            }
            else
            {
                for (i = 0; i < bits.Length; i++)
                    bits[i] = 0;
            }

            Debug.Assert((length > 0) &&
                         (length <= TdsEnums.MAX_NUMERIC_LEN - 1) &&
                         (length % 4 == 0), "decimal should have 4, 8, 12, or 16 bytes of data");

            int decLength = length >> 2;

            for (i = 0; i < decLength; i++)
            {
                // up to 16 bytes of data following the sign byte
                if (!stateObj.TryReadInt32(out bits[i]))
                {
                    return false;
                }
            }

            return true;
        }

        internal static SqlDecimal AdjustSqlDecimalScale(SqlDecimal d, int newScale)
        {
            if (d.Scale != newScale)
            {
                return SqlDecimal.AdjustScale(d, newScale - d.Scale, false /* Don't round, truncate. */);
            }

            return d;
        }

        internal static decimal AdjustDecimalScale(decimal value, int newScale)
        {
            int oldScale = (decimal.GetBits(value)[3] & 0x00ff0000) >> 0x10;

            if (newScale != oldScale)
            {
                SqlDecimal num = new SqlDecimal(value);

                num = SqlDecimal.AdjustScale(num, newScale - oldScale, false /* Don't round, truncate.  */);
                return num.Value;
            }

            return value;
        }

        internal void WriteSqlDecimal(SqlDecimal d, TdsParserStateObject stateObj)
        {
            // sign
            if (d.IsPositive)
                stateObj.WriteByte(1);
            else
                stateObj.WriteByte(0);

            uint data1, data2, data3, data4;
            SqlTypeWorkarounds.SqlDecimalExtractData(d, out data1, out data2, out data3, out data4);
            WriteUnsignedInt(data1, stateObj);
            WriteUnsignedInt(data2, stateObj);
            WriteUnsignedInt(data3, stateObj);
            WriteUnsignedInt(data4, stateObj);
        }

        private void WriteDecimal(decimal value, TdsParserStateObject stateObj)
        {
            stateObj._decimalBits = decimal.GetBits(value);
            Debug.Assert(null != stateObj._decimalBits, "decimalBits should be filled in at TdsExecuteRPC time");

            /*
             Returns a binary representation of a Decimal. The return value is an integer
             array with four elements. Elements 0, 1, and 2 contain the low, middle, and
             high 32 bits of the 96-bit integer part of the Decimal. Element 3 contains
             the scale factor and sign of the Decimal: bits 0-15 (the lower word) are
             unused; bits 16-23 contain a value between 0 and 28, indicating the power of
             10 to divide the 96-bit integer part by to produce the Decimal value; bits 24-
             30 are unused; and finally bit 31 indicates the sign of the Decimal value, 0
             meaning positive and 1 meaning negative.

             SQLDECIMAL/SQLNUMERIC has a byte stream of:
             struct {
                 BYTE sign; // 1 if positive, 0 if negative
                 BYTE data[];
             }

             For TDS 7.0 and above, there are always 17 bytes of data
            */

            // write the sign (note that COM and SQL are opposite)
            if (0x80000000 == (stateObj._decimalBits[3] & 0x80000000))
                stateObj.WriteByte(0);
            else
                stateObj.WriteByte(1);

            WriteInt(stateObj._decimalBits[0], stateObj);
            WriteInt(stateObj._decimalBits[1], stateObj);
            WriteInt(stateObj._decimalBits[2], stateObj);
            WriteInt(0, stateObj);
        }

        private void WriteIdentifier(string s, TdsParserStateObject stateObj)
        {
            if (null != s)
            {
                stateObj.WriteByte(checked((byte)s.Length));
                WriteString(s, stateObj);
            }
            else
            {
                stateObj.WriteByte((byte)0);
            }
        }

        private void WriteIdentifierWithShortLength(string s, TdsParserStateObject stateObj)
        {
            if (null != s)
            {
                WriteShort(checked((short)s.Length), stateObj);
                WriteString(s, stateObj);
            }
            else
            {
                WriteShort(0, stateObj);
            }
        }

        private Task WriteString(string s, TdsParserStateObject stateObj, bool canAccumulate = true)
        {
            return WriteString(s, s.Length, 0, stateObj, canAccumulate);
        }

        internal Task WriteCharArray(char[] carr, int length, int offset, TdsParserStateObject stateObj, bool canAccumulate = true)
        {
            int cBytes = ADP.CharSize * length;

            // Perf shortcut: If it fits, write directly to the outBuff
            if (cBytes < (stateObj._outBuff.Length - stateObj._outBytesUsed))
            {
                CopyCharsToBytes(carr, offset, stateObj._outBuff, stateObj._outBytesUsed, length);
                stateObj._outBytesUsed += cBytes;
                return null;
            }
            else
            {
                if (stateObj._bTmp == null || stateObj._bTmp.Length < cBytes)
                {
                    stateObj._bTmp = new byte[cBytes];
                }

                CopyCharsToBytes(carr, offset, stateObj._bTmp, 0, length);
                return stateObj.WriteByteArray(stateObj._bTmp, cBytes, 0, canAccumulate);
            }
        }

        internal Task WriteString(string s, int length, int offset, TdsParserStateObject stateObj, bool canAccumulate = true)
        {
            int cBytes = ADP.CharSize * length;

            // Perf shortcut: If it fits, write directly to the outBuff
            if (cBytes < (stateObj._outBuff.Length - stateObj._outBytesUsed))
            {
                CopyStringToBytes(s, offset, stateObj._outBuff, stateObj._outBytesUsed, length);
                stateObj._outBytesUsed += cBytes;
                return null;
            }
            else
            {
                if (stateObj._bTmp == null || stateObj._bTmp.Length < cBytes)
                {
                    stateObj._bTmp = new byte[cBytes];
                }

                CopyStringToBytes(s, offset, stateObj._bTmp, 0, length);
                return stateObj.WriteByteArray(stateObj._bTmp, cBytes, 0, canAccumulate);
            }
        }


        private static void CopyCharsToBytes(char[] source, int sourceOffset, byte[] dest, int destOffset, int charLength)
        {
            Buffer.BlockCopy(source, sourceOffset, dest, destOffset, charLength * ADP.CharSize);
        }

        private static void CopyStringToBytes(string source, int sourceOffset, byte[] dest, int destOffset, int charLength)
        {
            Encoding.Unicode.GetBytes(source, sourceOffset, charLength, dest, destOffset);
        }

        private Task WriteEncodingChar(string s, Encoding encoding, TdsParserStateObject stateObj, bool canAccumulate = true)
        {
            return WriteEncodingChar(s, s.Length, 0, encoding, stateObj, canAccumulate);
        }

        private Task WriteEncodingChar(string s, int numChars, int offset, Encoding encoding, TdsParserStateObject stateObj, bool canAccumulate = true)
        {
            char[] charData;
            byte[] byteData;

            // if hitting 7.0 server, encoding will be null in metadata for columns or return values since
            // 7.0 has no support for multiple code pages in data - single code page support only
            if (encoding == null)
                encoding = _defaultEncoding;

            charData = s.ToCharArray(offset, numChars);

            // Optimization: if the entire string fits in the current buffer, then copy it directly
            int bytesLeft = stateObj._outBuff.Length - stateObj._outBytesUsed;
            if ((numChars <= bytesLeft) && (encoding.GetMaxByteCount(charData.Length) <= bytesLeft))
            {
                int bytesWritten = encoding.GetBytes(charData, 0, charData.Length, stateObj._outBuff, stateObj._outBytesUsed);
                stateObj._outBytesUsed += bytesWritten;
                return null;
            }
            else
            {
                byteData = encoding.GetBytes(charData, 0, numChars);
                Debug.Assert(byteData != null, "no data from encoding");
                return stateObj.WriteByteArray(byteData, byteData.Length, 0, canAccumulate);
            }
        }

        internal int GetEncodingCharLength(string value, int numChars, int charOffset, Encoding encoding)
        {
            if (value == null || value == ADP.StrEmpty)
            {
                return 0;
            }

            // if hitting 7.0 server, encoding will be null in metadata for columns or return values since
            // 7.0 has no support for multiple code pages in data - single code page support only
            if (encoding == null)
            {
                if (null == _defaultEncoding)
                {
                    ThrowUnsupportedCollationEncountered(null);
                }

                encoding = _defaultEncoding;
            }

            char[] charData = value.ToCharArray(charOffset, numChars);

            return encoding.GetByteCount(charData, 0, numChars);
        }

        //
        // Returns the data stream length of the data identified by tds type or SqlMetaData returns
        // Returns either the total size or the size of the first chunk for partially length prefixed types.
        //
        internal bool TryGetDataLength(SqlMetaDataPriv colmeta, TdsParserStateObject stateObj, out ulong length)
        {
            // Handle Yukon specific tokens
            if (colmeta.metaType.IsPlp)
            {
                Debug.Assert(colmeta.tdsType == TdsEnums.SQLXMLTYPE ||
                             colmeta.tdsType == TdsEnums.SQLBIGVARCHAR ||
                             colmeta.tdsType == TdsEnums.SQLBIGVARBINARY ||
                             colmeta.tdsType == TdsEnums.SQLNVARCHAR ||
                             // Large UDTs is WinFS-only
                             colmeta.tdsType == TdsEnums.SQLUDT,
                             "GetDataLength:Invalid streaming datatype");
                return stateObj.TryReadPlpLength(true, out length);
            }
            else
            {
                int intLength;
                if (!TryGetTokenLength(colmeta.tdsType, stateObj, out intLength))
                {
                    length = 0;
                    return false;
                }
                length = (ulong)intLength;
                return true;
            }
        }

        //
        // returns the token length of the token or tds type
        // Returns -1 for partially length prefixed (plp) types for metadata info.
        // DOES NOT handle plp data streams correctly!!!
        // Plp data streams length information should be obtained from GetDataLength
        //
        internal bool TryGetTokenLength(byte token, TdsParserStateObject stateObj, out int tokenLength)
        {
            Debug.Assert(token != 0, "0 length token!");

            switch (token)
            { // rules about SQLLenMask no longer apply to new tokens (as of 7.4)
                case TdsEnums.SQLFEATUREEXTACK:
                    tokenLength = -1;
                    return true;
                case TdsEnums.SQLSESSIONSTATE:
                    return stateObj.TryReadInt32(out tokenLength);
            }

            {
                if (token == TdsEnums.SQLUDT)
                { // special case for UDTs
                    tokenLength = -1; // Should we return -1 or not call GetTokenLength for UDTs?
                    return true;
                }
                else if (token == TdsEnums.SQLRETURNVALUE)
                {
                    tokenLength = -1; // In Yukon, the RETURNVALUE token stream no longer has length
                    return true;
                }
                else if (token == TdsEnums.SQLXMLTYPE)
                {
                    ushort value;
                    if (!stateObj.TryReadUInt16(out value))
                    {
                        tokenLength = 0;
                        return false;
                    }
                    tokenLength = (int)value;
                    Debug.Assert(tokenLength == TdsEnums.SQL_USHORTVARMAXLEN, "Invalid token stream for xml datatype");
                    return true;
                }
            }

            switch (token & TdsEnums.SQLLenMask)
            {
                case TdsEnums.SQLFixedLen:
                    tokenLength = ((0x01 << ((token & 0x0c) >> 2))) & 0xff;
                    return true;
                case TdsEnums.SQLZeroLen:
                    tokenLength = 0;
                    return true;
                case TdsEnums.SQLVarLen:
                case TdsEnums.SQLVarCnt:
                    if (0 != (token & 0x80))
                    {
                        ushort value;
                        if (!stateObj.TryReadUInt16(out value))
                        {
                            tokenLength = 0;
                            return false;
                        }
                        tokenLength = value;
                        return true;
                    }
                    else if (0 == (token & 0x0c))
                    {
                        if (!stateObj.TryReadInt32(out tokenLength))
                        {
                            return false;
                        }
                        return true;
                    }
                    else
                    {
                        byte value;
                        if (!stateObj.TryReadByte(out value))
                        {
                            tokenLength = 0;
                            return false;
                        }
                        tokenLength = value;
                        return true;
                    }
                default:
                    Debug.Assert(false, "Unknown token length!");
                    tokenLength = 0;
                    return true;
            }
        }

        private void ProcessAttention(TdsParserStateObject stateObj)
        {
            if (_state == TdsParserState.Closed || _state == TdsParserState.Broken)
            {
                return;
            }
            Debug.Assert(stateObj._attentionSent, "invalid attempt to ProcessAttention, attentionSent == false!");

            // Attention processing scenarios:
            // 1) EOM packet with header ST_AACK bit plus DONE with status DONE_ATTN
            // 2) Packet without ST_AACK header bit but has DONE with status DONE_ATTN
            // 3) Secondary timeout occurs while reading, break connection

            // Since errors can occur and we need to cancel prior to throwing those errors, we
            // cache away error state and then process TDS for the attention.  We restore those
            // errors after processing.
            stateObj.StoreErrorAndWarningForAttention();

            try
            {
                // Call run loop to process looking for attention ack.
                Run(RunBehavior.Attention, null, null, null, stateObj);
            }
            catch (Exception e)
            {
                if (!ADP.IsCatchableExceptionType(e))
                {
                    throw;
                }

                // If an exception occurs - break the connection.
                // Attention error will not be thrown in this case by Run(), but other failures may.
                _state = TdsParserState.Broken;
                _connHandler.BreakConnection();

                throw;
            }

            stateObj.RestoreErrorAndWarningAfterAttention();

            Debug.Assert(!stateObj._attentionSent, "Invalid attentionSent state at end of ProcessAttention");
        }

        private static int StateValueLength(int dataLen)
        {
            return dataLen < 0xFF ? (dataLen + 1) : (dataLen + 5);
        }

        internal int WriteSessionRecoveryFeatureRequest(SessionData reconnectData, bool write /* if false just calculates the length */)
        {
            int len = 1;
            if (write)
            {
                _physicalStateObj.WriteByte(TdsEnums.FEATUREEXT_SRECOVERY);
            }
            if (reconnectData == null)
            {
                if (write)
                {
                    WriteInt(0, _physicalStateObj);
                }
                len += 4;
            }
            else
            {
                Debug.Assert(reconnectData._unrecoverableStatesCount == 0, "Unrecoverable state count should be 0");
                int initialLength = 0; // sizeof(DWORD) - length itself
                initialLength += 1 + 2 * TdsParserStaticMethods.NullAwareStringLength(reconnectData._initialDatabase);
                initialLength += 1 + 2 * TdsParserStaticMethods.NullAwareStringLength(reconnectData._initialLanguage);
                initialLength += (reconnectData._initialCollation == null) ? 1 : 6;
                for (int i = 0; i < SessionData._maxNumberOfSessionStates; i++)
                {
                    if (reconnectData._initialState[i] != null)
                    {
                        initialLength += 1 /* StateId*/ + StateValueLength(reconnectData._initialState[i].Length);
                    }
                }
                int currentLength = 0; // sizeof(DWORD) - length itself                
                currentLength += 1 + 2 * (reconnectData._initialDatabase == reconnectData._database ? 0 : TdsParserStaticMethods.NullAwareStringLength(reconnectData._database));
                currentLength += 1 + 2 * (reconnectData._initialLanguage == reconnectData._language ? 0 : TdsParserStaticMethods.NullAwareStringLength(reconnectData._language));
                currentLength += (reconnectData._collation != null && !SqlCollation.AreSame(reconnectData._collation, reconnectData._initialCollation)) ? 6 : 1;
                bool[] writeState = new bool[SessionData._maxNumberOfSessionStates];
                for (int i = 0; i < SessionData._maxNumberOfSessionStates; i++)
                {
                    if (reconnectData._delta[i] != null)
                    {
                        Debug.Assert(reconnectData._delta[i]._recoverable, "State should be recoverable");
                        writeState[i] = true;
                        if (reconnectData._initialState[i] != null && reconnectData._initialState[i].Length == reconnectData._delta[i]._dataLength)
                        {
                            writeState[i] = false;
                            for (int j = 0; j < reconnectData._delta[i]._dataLength; j++)
                            {
                                if (reconnectData._initialState[i][j] != reconnectData._delta[i]._data[j])
                                {
                                    writeState[i] = true;
                                    break;
                                }
                            }
                        }
                        if (writeState[i])
                        {
                            currentLength += 1 /* StateId*/ + StateValueLength(reconnectData._delta[i]._dataLength);
                        }
                    }
                }
                if (write)
                {
                    WriteInt(8 + initialLength + currentLength, _physicalStateObj); // length of data w/o total length (initial + current + 2 * sizeof(DWORD))
                    WriteInt(initialLength, _physicalStateObj);
                    WriteIdentifier(reconnectData._initialDatabase, _physicalStateObj);
                    WriteCollation(reconnectData._initialCollation, _physicalStateObj);
                    WriteIdentifier(reconnectData._initialLanguage, _physicalStateObj);
                    for (int i = 0; i < SessionData._maxNumberOfSessionStates; i++)
                    {
                        if (reconnectData._initialState[i] != null)
                        {
                            _physicalStateObj.WriteByte((byte)i);
                            if (reconnectData._initialState[i].Length < 0xFF)
                            {
                                _physicalStateObj.WriteByte((byte)reconnectData._initialState[i].Length);
                            }
                            else
                            {
                                _physicalStateObj.WriteByte(0xFF);
                                WriteInt(reconnectData._initialState[i].Length, _physicalStateObj);
                            }
                            _physicalStateObj.WriteByteArray(reconnectData._initialState[i], reconnectData._initialState[i].Length, 0);
                        }
                    }
                    WriteInt(currentLength, _physicalStateObj);
                    WriteIdentifier(reconnectData._database != reconnectData._initialDatabase ? reconnectData._database : null, _physicalStateObj);
                    WriteCollation(SqlCollation.AreSame(reconnectData._initialCollation, reconnectData._collation) ? null : reconnectData._collation, _physicalStateObj);
                    WriteIdentifier(reconnectData._language != reconnectData._initialLanguage ? reconnectData._language : null, _physicalStateObj);
                    for (int i = 0; i < SessionData._maxNumberOfSessionStates; i++)
                    {
                        if (writeState[i])
                        {
                            _physicalStateObj.WriteByte((byte)i);
                            if (reconnectData._delta[i]._dataLength < 0xFF)
                            {
                                _physicalStateObj.WriteByte((byte)reconnectData._delta[i]._dataLength);
                            }
                            else
                            {
                                _physicalStateObj.WriteByte(0xFF);
                                WriteInt(reconnectData._delta[i]._dataLength, _physicalStateObj);
                            }
                            _physicalStateObj.WriteByteArray(reconnectData._delta[i]._data, reconnectData._delta[i]._dataLength, 0);
                        }
                    }
                }
                len += initialLength + currentLength + 12 /* length fields (initial, current, total) */;
            }
            return len;
        }

        internal int WriteFedAuthFeatureRequest(FederatedAuthenticationFeatureExtensionData fedAuthFeatureData,
                                                bool write /* if false just calculates the length */)
        {
            Debug.Assert(fedAuthFeatureData.libraryType == TdsEnums.FedAuthLibrary.SecurityToken,
                "only Security Token are supported in writing feature request");

            int dataLen = 0;
            int totalLen = 0;

            // set dataLen and totalLen
            switch (fedAuthFeatureData.libraryType)
            {
                case TdsEnums.FedAuthLibrary.SecurityToken:
                    Debug.Assert(fedAuthFeatureData.accessToken != null, "AccessToken should not be null.");
                    dataLen = 1 + sizeof(int) + fedAuthFeatureData.accessToken.Length; // length of feature data = 1 byte for library and echo, security token length and sizeof(int) for token lengh itself
                    break;
                default:
                    Debug.Assert(false, "Unrecognized library type for fedauth feature extension request");
                    break;
            }

            totalLen = dataLen + 5; // length of feature id (1 byte), data length field (4 bytes), and feature data (dataLen)

            // write feature id
            if (write)
            {
                _physicalStateObj.WriteByte(TdsEnums.FEATUREEXT_FEDAUTH);

                // set options
                byte options = 0x00;

                // set upper 7 bits of options to indicate fed auth library type
                switch (fedAuthFeatureData.libraryType)
                {
                    case TdsEnums.FedAuthLibrary.SecurityToken:
                        Debug.Assert(_connHandler._federatedAuthenticationRequested == true, "_federatedAuthenticationRequested field should be true");
                        options |= TdsEnums.FEDAUTHLIB_SECURITYTOKEN << 1;
                        break;
                    default:
                        Debug.Assert(false, "Unrecognized FedAuthLibrary type for feature extension request");
                        break;
                }

                options |= (byte)(fedAuthFeatureData.fedAuthRequiredPreLoginResponse == true ? 0x01 : 0x00);

                // write dataLen and options
                WriteInt(dataLen, _physicalStateObj);
                _physicalStateObj.WriteByte(options);

                // write accessToken for FedAuthLibrary.SecurityToken
                switch (fedAuthFeatureData.libraryType)
                {
                    case TdsEnums.FedAuthLibrary.SecurityToken:
                        WriteInt(fedAuthFeatureData.accessToken.Length, _physicalStateObj);
                        _physicalStateObj.WriteByteArray(fedAuthFeatureData.accessToken, fedAuthFeatureData.accessToken.Length, 0);
                        break;
                    default:
                        Debug.Fail("Unrecognized FedAuthLibrary type for feature extension request");
                        break;
                }
            }
            return totalLen;
        }

        internal int WriteGlobalTransactionsFeatureRequest(bool write /* if false just calculates the length */)
        {
            int len = 5; // 1byte = featureID, 4bytes = featureData length

            if (write)
            {
                // Write Feature ID
                _physicalStateObj.WriteByte(TdsEnums.FEATUREEXT_GLOBALTRANSACTIONS);
                WriteInt(0, _physicalStateObj); // we don't send any data
            }

            return len;
        }
        internal int WriteUTF8SupportFeatureRequest(bool write /* if false just calculates the length */)
        {
            int len = 5; // 1byte = featureID, 4bytes = featureData length, sizeof(DWORD)

            if (write)
            {
                // Write Feature ID
                _physicalStateObj.WriteByte(TdsEnums.FEATUREEXT_UTF8SUPPORT);
                WriteInt(0, _physicalStateObj); // we don't send any data
            }

            return len;
        }

        internal void TdsLogin(SqlLogin rec, TdsEnums.FeatureExtension requestedFeatures, SessionData recoverySessionData, FederatedAuthenticationFeatureExtensionData? fedAuthFeatureExtensionData)
        {
            _physicalStateObj.SetTimeoutSeconds(rec.timeout);

            Debug.Assert(recoverySessionData == null || (requestedFeatures & TdsEnums.FeatureExtension.SessionRecovery) != 0, "Recovery session data without session recovery feature request");
            Debug.Assert(TdsEnums.MAXLEN_HOSTNAME >= rec.hostName.Length, "_workstationId.Length exceeds the max length for this value");

            Debug.Assert(!rec.useSSPI || (requestedFeatures & TdsEnums.FeatureExtension.FedAuth) == 0, "Cannot use both SSPI and FedAuth");
            Debug.Assert(fedAuthFeatureExtensionData == null || (requestedFeatures & TdsEnums.FeatureExtension.FedAuth) != 0, "fedAuthFeatureExtensionData provided without fed auth feature request");
            Debug.Assert(fedAuthFeatureExtensionData != null || (requestedFeatures & TdsEnums.FeatureExtension.FedAuth) == 0, "Fed Auth feature requested without specifying fedAuthFeatureExtensionData.");

            Debug.Assert(rec.userName == null || (rec.userName != null && TdsEnums.MAXLEN_USERNAME >= rec.userName.Length), "_userID.Length exceeds the max length for this value");
            Debug.Assert(rec.credential == null || (rec.credential != null && TdsEnums.MAXLEN_USERNAME >= rec.credential.UserId.Length), "_credential.UserId.Length exceeds the max length for this value");

            Debug.Assert(rec.password == null || (rec.password != null && TdsEnums.MAXLEN_PASSWORD >= rec.password.Length), "_password.Length exceeds the max length for this value");
            Debug.Assert(rec.credential == null || (rec.credential != null && TdsEnums.MAXLEN_PASSWORD >= rec.credential.Password.Length), "_credential.Password.Length exceeds the max length for this value");

            Debug.Assert(rec.credential != null || rec.userName != null || rec.password != null, "cannot mix the new secure password system and the connection string based password");
            Debug.Assert(rec.newSecurePassword != null || rec.newPassword != null, "cannot have both new secure change password and string based change password");
            Debug.Assert(TdsEnums.MAXLEN_APPNAME >= rec.applicationName.Length, "_applicationName.Length exceeds the max length for this value");
            Debug.Assert(TdsEnums.MAXLEN_SERVERNAME >= rec.serverName.Length, "_dataSource.Length exceeds the max length for this value");
            Debug.Assert(TdsEnums.MAXLEN_LANGUAGE >= rec.language.Length, "_currentLanguage .Length exceeds the max length for this value");
            Debug.Assert(TdsEnums.MAXLEN_DATABASE >= rec.database.Length, "_initialCatalog.Length exceeds the max length for this value");
            Debug.Assert(TdsEnums.MAXLEN_ATTACHDBFILE >= rec.attachDBFilename.Length, "_attachDBFileName.Length exceeds the max length for this value");

            Debug.Assert(_connHandler != null, "SqlConnectionInternalTds handler can not be null at this point.");
            _connHandler.TimeoutErrorInternal.EndPhase(SqlConnectionTimeoutErrorPhase.LoginBegin);
            _connHandler.TimeoutErrorInternal.SetAndBeginPhase(SqlConnectionTimeoutErrorPhase.ProcessConnectionAuth);

            // get the password up front to use in sspi logic below
            byte[] encryptedPassword = null;
            byte[] encryptedChangePassword = null;
            int encryptedPasswordLengthInBytes;
            int encryptedChangePasswordLengthInBytes;
            bool useFeatureExt = (requestedFeatures != TdsEnums.FeatureExtension.None);

            string userName;

            if (rec.credential != null)
            {
                userName = rec.credential.UserId;
                encryptedPasswordLengthInBytes = rec.credential.Password.Length * 2;
            }
            else
            {
                userName = rec.userName;
                encryptedPassword = TdsParserStaticMethods.ObfuscatePassword(rec.password);
                encryptedPasswordLengthInBytes = encryptedPassword.Length;  // password in clear text is already encrypted and its length is in byte
            }

            if (rec.newSecurePassword != null)
            {
                encryptedChangePasswordLengthInBytes = rec.newSecurePassword.Length * 2;
            }
            else
            {
                encryptedChangePassword = TdsParserStaticMethods.ObfuscatePassword(rec.newPassword);
                encryptedChangePasswordLengthInBytes = encryptedChangePassword.Length;
            }

            // set the message type
            _physicalStateObj._outputMessageType = TdsEnums.MT_LOGIN7;

            // length in bytes
            int length = TdsEnums.YUKON_LOG_REC_FIXED_LEN;

            string clientInterfaceName = TdsEnums.SQL_PROVIDER_NAME;
            Debug.Assert(TdsEnums.MAXLEN_CLIENTINTERFACE >= clientInterfaceName.Length, "cchCltIntName can specify at most 128 unicode characters. See Tds spec");

            // add up variable-len portions (multiply by 2 for byte len of char strings)
            //
            checked
            {
                length += (rec.hostName.Length + rec.applicationName.Length +
                            rec.serverName.Length + clientInterfaceName.Length +
                            rec.language.Length + rec.database.Length +
                            rec.attachDBFilename.Length) * 2;
                if (useFeatureExt)
                {
                    length += 4;
                }
            }

            // allocate memory for SSPI variables
            byte[] rentedSSPIBuff = null;
            byte[] outSSPIBuff = null;
            uint outSSPILength = 0;

            // only add lengths of password and username if not using SSPI or requesting federated authentication info
            if (!rec.useSSPI && !_connHandler._federatedAuthenticationRequested)
            {
                checked
                {
                    length += (userName.Length * 2) + encryptedPasswordLengthInBytes
                    + encryptedChangePasswordLengthInBytes;
                }
            }
            else
            {
                if (rec.useSSPI)
                {
                    // now allocate proper length of buffer, and set length
                    rentedSSPIBuff = ArrayPool<byte>.Shared.Rent((int)s_maxSSPILength);
                    outSSPIBuff = rentedSSPIBuff;
                    outSSPILength = s_maxSSPILength;

                    // Call helper function for SSPI data and actual length.
                    // Since we don't have SSPI data from the server, send null for the
                    // byte[] buffer and 0 for the int length.
                    Debug.Assert(SniContext.Snix_Login == _physicalStateObj.SniContext, string.Format((IFormatProvider)null, "Unexpected SniContext. Expecting Snix_Login, actual value is '{0}'", _physicalStateObj.SniContext));
                    _physicalStateObj.SniContext = SniContext.Snix_LoginSspi;

                    SSPIData(null, 0, ref outSSPIBuff, ref outSSPILength);

                    if (outSSPILength > int.MaxValue)
                    {
                        throw SQL.InvalidSSPIPacketSize();  // SqlBu 332503
                    }
                    _physicalStateObj.SniContext = SniContext.Snix_Login;

                    checked
                    {
                        length += (int)outSSPILength;
                    }
                }
            }

            int feOffset = length;

            if (useFeatureExt)
            {
                if ((requestedFeatures & TdsEnums.FeatureExtension.SessionRecovery) != 0)
                {
                    length += WriteSessionRecoveryFeatureRequest(recoverySessionData, false);
                }
                if ((requestedFeatures & TdsEnums.FeatureExtension.FedAuth) != 0)
                {
                    Debug.Assert(fedAuthFeatureExtensionData != null, "fedAuthFeatureExtensionData should not null.");
                    length += WriteFedAuthFeatureRequest(fedAuthFeatureExtensionData.Value, write: false);
                }
                if ((requestedFeatures & TdsEnums.FeatureExtension.GlobalTransactions) != 0)
                {
                    length += WriteGlobalTransactionsFeatureRequest(false);
                }
                if ((requestedFeatures & TdsEnums.FeatureExtension.UTF8Support) != 0)
                {
                    length += WriteUTF8SupportFeatureRequest(false);
                }

                length++; // for terminator
            }

            try
            {
                WriteInt(length, _physicalStateObj);
                if (recoverySessionData == null)
                {
                    WriteInt((TdsEnums.DENALI_MAJOR << 24) | (TdsEnums.DENALI_INCREMENT << 16) | TdsEnums.DENALI_MINOR, _physicalStateObj);
                }
                else
                {
                    WriteUnsignedInt(recoverySessionData._tdsVersion, _physicalStateObj);
                }
                WriteInt(rec.packetSize, _physicalStateObj);
                WriteInt(TdsEnums.CLIENT_PROG_VER, _physicalStateObj);
                WriteInt(TdsParserStaticMethods.GetCurrentProcessIdForTdsLoginOnly(), _physicalStateObj);
                WriteInt(0, _physicalStateObj); // connectionID is unused

                // Log7Flags (DWORD)
                int log7Flags = 0;

                /*
                 Current snapshot from TDS spec with the offsets added:
                    0) fByteOrder:1,                // byte order of numeric data types on client
                    1) fCharSet:1,                  // character set on client
                    2) fFloat:2,                    // Type of floating point on client
                    4) fDumpLoad:1,                 // Dump/Load and BCP enable
                    5) fUseDb:1,                    // USE notification
                    6) fDatabase:1,                 // Initial database fatal flag
                    7) fSetLang:1,                  // SET LANGUAGE notification
                    8) fLanguage:1,                 // Initial language fatal flag
                    9) fODBC:1,                     // Set if client is ODBC driver
                   10) fTranBoundary:1,             // Transaction boundary notification
                   11) fDelegatedSec:1,             // Security with delegation is available
                   12) fUserType:3,                 // Type of user
                   15) fIntegratedSecurity:1,       // Set if client is using integrated security
                   16) fSQLType:4,                  // Type of SQL sent from client
                   20) fOLEDB:1,                    // Set if client is OLEDB driver
                   21) fSpare1:3,                   // first bit used for read-only intent, rest unused
                   24) fResetPassword:1,            // set if client wants to reset password
                   25) fNoNBCAndSparse:1,           // set if client does not support NBC and Sparse column
                   26) fUserInstance:1,             // This connection wants to connect to a SQL "user instance"
                   27) fUnknownCollationHandling:1, // This connection can handle unknown collation correctly.
                   28) fExtension:1                 // Extensions are used                 
                   32 - total
                */

                // first byte
                log7Flags |= TdsEnums.USE_DB_ON << 5;
                log7Flags |= TdsEnums.INIT_DB_FATAL << 6;
                log7Flags |= TdsEnums.SET_LANG_ON << 7;

                // second byte
                log7Flags |= TdsEnums.INIT_LANG_FATAL << 8;
                log7Flags |= TdsEnums.ODBC_ON << 9;
                if (rec.useReplication)
                {
                    log7Flags |= TdsEnums.REPL_ON << 12;
                }
                if (rec.useSSPI)
                {
                    log7Flags |= TdsEnums.SSPI_ON << 15;
                }

                // third byte
                if (rec.readOnlyIntent)
                {
                    log7Flags |= TdsEnums.READONLY_INTENT_ON << 21; // read-only intent flag is a first bit of fSpare1
                }

                // 4th one
                if (!string.IsNullOrEmpty(rec.newPassword) || (rec.newSecurePassword != null && rec.newSecurePassword.Length != 0))
                {
                    log7Flags |= 1 << 24;
                }
                if (rec.userInstance)
                {
                    log7Flags |= 1 << 26;
                }
                if (useFeatureExt)
                {
                    log7Flags |= 1 << 28;
                }

                WriteInt(log7Flags, _physicalStateObj);

                WriteInt(0, _physicalStateObj);  // ClientTimeZone is not used
                WriteInt(0, _physicalStateObj);  // LCID is unused by server

                // Start writing offset and length of variable length portions
                int offset = TdsEnums.YUKON_LOG_REC_FIXED_LEN;

                // write offset/length pairs

                // note that you must always set ibHostName since it indicates the beginning of the variable length section of the login record
                WriteShort(offset, _physicalStateObj); // host name offset
                WriteShort(rec.hostName.Length, _physicalStateObj);
                offset += rec.hostName.Length * 2;

                // Only send user/password over if not fSSPI...  If both user/password and SSPI are in login
                // rec, only SSPI is used.  Confirmed same behavior as in luxor.
                if (rec.useSSPI == false)
                {
                    WriteShort(offset, _physicalStateObj);  // userName offset
                    WriteShort(userName.Length, _physicalStateObj);
                    offset += userName.Length * 2;

                    // the encrypted password is a byte array - so length computations different than strings
                    WriteShort(offset, _physicalStateObj); // password offset
                    WriteShort(encryptedPasswordLengthInBytes / 2, _physicalStateObj);
                    offset += encryptedPasswordLengthInBytes;
                }
                else
                {
                    // case where user/password data is not used, send over zeros
                    WriteShort(0, _physicalStateObj);  // userName offset
                    WriteShort(0, _physicalStateObj);
                    WriteShort(0, _physicalStateObj);  // password offset
                    WriteShort(0, _physicalStateObj);
                }

                WriteShort(offset, _physicalStateObj); // app name offset
                WriteShort(rec.applicationName.Length, _physicalStateObj);
                offset += rec.applicationName.Length * 2;

                WriteShort(offset, _physicalStateObj); // server name offset
                WriteShort(rec.serverName.Length, _physicalStateObj);
                offset += rec.serverName.Length * 2;

                WriteShort(offset, _physicalStateObj);
                if (useFeatureExt)
                {
                    WriteShort(4, _physicalStateObj); // length of ibFeatgureExtLong (which is a DWORD)
                    offset += 4;
                }
                else
                {
                    WriteShort(0, _physicalStateObj); // unused (was remote password ?)
                }

                WriteShort(offset, _physicalStateObj); // client interface name offset
                WriteShort(clientInterfaceName.Length, _physicalStateObj);
                offset += clientInterfaceName.Length * 2;

                WriteShort(offset, _physicalStateObj); // language name offset
                WriteShort(rec.language.Length, _physicalStateObj);
                offset += rec.language.Length * 2;

                WriteShort(offset, _physicalStateObj); // database name offset
                WriteShort(rec.database.Length, _physicalStateObj);
                offset += rec.database.Length * 2;

                if (null == s_nicAddress)
                    s_nicAddress = TdsParserStaticMethods.GetNetworkPhysicalAddressForTdsLoginOnly();

                _physicalStateObj.WriteByteArray(s_nicAddress, s_nicAddress.Length, 0);

                WriteShort(offset, _physicalStateObj); // ibSSPI offset
                if (rec.useSSPI)
                {
                    WriteShort((int)outSSPILength, _physicalStateObj);
                    offset += (int)outSSPILength;
                }
                else
                {
                    WriteShort(0, _physicalStateObj);
                }

                WriteShort(offset, _physicalStateObj); // DB filename offset
                WriteShort(rec.attachDBFilename.Length, _physicalStateObj);
                offset += rec.attachDBFilename.Length * 2;

                WriteShort(offset, _physicalStateObj); // reset password offset
                WriteShort(encryptedChangePasswordLengthInBytes / 2, _physicalStateObj);

                WriteInt(0, _physicalStateObj);        // reserved for chSSPI

                // write variable length portion
                WriteString(rec.hostName, _physicalStateObj);

                // if we are using SSPI, do not send over username/password, since we will use SSPI instead
                // same behavior as Luxor
                if (!rec.useSSPI)
                {
                    WriteString(userName, _physicalStateObj);

                    if (rec.credential != null)
                    {
                        _physicalStateObj.WriteSecureString(rec.credential.Password);
                    }
                    else
                    {
                        _physicalStateObj.WriteByteArray(encryptedPassword, encryptedPasswordLengthInBytes, 0);
                    }
                }

                WriteString(rec.applicationName, _physicalStateObj);
                WriteString(rec.serverName, _physicalStateObj);

                // write ibFeatureExtLong
                if (useFeatureExt)
                {
                    WriteInt(feOffset, _physicalStateObj);
                }

                WriteString(clientInterfaceName, _physicalStateObj);
                WriteString(rec.language, _physicalStateObj);
                WriteString(rec.database, _physicalStateObj);

                // send over SSPI data if we are using SSPI
                if (rec.useSSPI)
                    _physicalStateObj.WriteByteArray(outSSPIBuff, (int)outSSPILength, 0);

                WriteString(rec.attachDBFilename, _physicalStateObj);
                if (!rec.useSSPI)
                {
                    if (rec.newSecurePassword != null)
                    {
                        _physicalStateObj.WriteSecureString(rec.newSecurePassword);
                    }
                    else
                    {
                        _physicalStateObj.WriteByteArray(encryptedChangePassword, encryptedChangePasswordLengthInBytes, 0);
                    }
                }

                if (useFeatureExt)
                {
                    if ((requestedFeatures & TdsEnums.FeatureExtension.SessionRecovery) != 0)
                    {
                        length += WriteSessionRecoveryFeatureRequest(recoverySessionData, true);
                    }
                    if ((requestedFeatures & TdsEnums.FeatureExtension.FedAuth) != 0)
                    {
                        Debug.Assert(fedAuthFeatureExtensionData != null, "fedAuthFeatureExtensionData should not null.");
                        WriteFedAuthFeatureRequest(fedAuthFeatureExtensionData.Value, write: true);
                    }
                    if ((requestedFeatures & TdsEnums.FeatureExtension.GlobalTransactions) != 0)
                    {
                        WriteGlobalTransactionsFeatureRequest(true);
                    }
                    if ((requestedFeatures & TdsEnums.FeatureExtension.UTF8Support) != 0)
                    {
                        WriteUTF8SupportFeatureRequest(true);
                    }

                    _physicalStateObj.WriteByte(0xFF); // terminator
                }
            }
            catch (Exception e)
            {
                if (ADP.IsCatchableExceptionType(e))
                {
                    // be sure to wipe out our buffer if we started sending stuff
                    _physicalStateObj._outputPacketNumber = 1;  // end of message - reset to 1 - per ramas
                    _physicalStateObj.ResetBuffer();
                }

                throw;
            }

            if (rentedSSPIBuff != null)
            {
                ArrayPool<byte>.Shared.Return(rentedSSPIBuff, clearArray: true);
            }

            _physicalStateObj.WritePacket(TdsEnums.HARDFLUSH);
            _physicalStateObj.ResetSecurePasswordsInformation();
            _physicalStateObj._pendingData = true;
            _physicalStateObj._messageStatus = 0;
        }// tdsLogin

        private void SSPIData(byte[] receivedBuff, uint receivedLength, ref byte[] sendBuff, ref uint sendLength)
        {
            SNISSPIData(receivedBuff, receivedLength, ref sendBuff, ref sendLength);
        }


        private void SNISSPIData(byte[] receivedBuff, uint receivedLength, ref byte[] sendBuff, ref uint sendLength)
        {
            if (TdsParserStateObjectFactory.UseManagedSNI)
            {
                try
                {
                    _physicalStateObj.GenerateSspiClientContext(receivedBuff, receivedLength, ref sendBuff, ref sendLength, _sniSpnBuffer);
                }
                catch (Exception e)
                {
                    SSPIError(e.Message + Environment.NewLine + e.StackTrace, TdsEnums.GEN_CLIENT_CONTEXT);
                }
            }
            else
            {
                if (receivedBuff == null)
                {
                    // if we do not have SSPI data coming from server, send over 0's for pointer and length
                    receivedLength = 0;
                }

                // we need to respond to the server's message with SSPI data
                if (0 != _physicalStateObj.GenerateSspiClientContext(receivedBuff, receivedLength, ref sendBuff, ref sendLength, _sniSpnBuffer))
                {
                    SSPIError(SQLMessage.SSPIGenerateError(), TdsEnums.GEN_CLIENT_CONTEXT);
                }
            }
        }

        private void ProcessSSPI(int receivedLength)
        {
            SniContext outerContext = _physicalStateObj.SniContext;
            _physicalStateObj.SniContext = SniContext.Snix_ProcessSspi;
            // allocate received buffer based on length from SSPI message
            byte[] receivedBuff = new byte[receivedLength];

            // read SSPI data received from server
            Debug.Assert(_physicalStateObj._syncOverAsync, "Should not attempt pends in a synchronous call");
            bool result = _physicalStateObj.TryReadByteArray(receivedBuff, receivedLength);
            if (!result)
            { throw SQL.SynchronousCallMayNotPend(); }

            // allocate send buffer and initialize length
            byte[] rentedSendBuff = ArrayPool<byte>.Shared.Rent((int)s_maxSSPILength);
            byte[] sendBuff = rentedSendBuff;
            uint sendLength = s_maxSSPILength;

            // make call for SSPI data

            SSPIData(receivedBuff, (uint)receivedLength, ref sendBuff, ref sendLength);

            // DO NOT SEND LENGTH - TDS DOC INCORRECT!  JUST SEND SSPI DATA!
            _physicalStateObj.WriteByteArray(sendBuff, (int)sendLength, 0);

            ArrayPool<byte>.Shared.Return(rentedSendBuff, clearArray: true);

            // set message type so server knows its a SSPI response
            _physicalStateObj._outputMessageType = TdsEnums.MT_SSPI;

            // send to server
            _physicalStateObj.WritePacket(TdsEnums.HARDFLUSH);
            _physicalStateObj.SniContext = outerContext;
        }

        private void SSPIError(string error, string procedure)
        {
            Debug.Assert(!string.IsNullOrEmpty(procedure), "TdsParser.SSPIError called with an empty or null procedure string");
            Debug.Assert(!string.IsNullOrEmpty(error), "TdsParser.SSPIError called with an empty or null error string");

            _physicalStateObj.AddError(new SqlError(0, (byte)0x00, (byte)TdsEnums.MIN_ERROR_CLASS, _server, error, procedure, 0));
            ThrowExceptionAndWarning(_physicalStateObj);
        }

        internal byte[] GetDTCAddress(int timeout, TdsParserStateObject stateObj)
        {
            // If this fails, the server will return a server error - Sameet Agarwal confirmed.
            // Success: DTCAddress returned.  Failure: SqlError returned.

            byte[] dtcAddr = null;

            using (SqlDataReader dtcReader = TdsExecuteTransactionManagerRequest(
                                                        null,
                                                        TdsEnums.TransactionManagerRequestType.GetDTCAddress,
                                                        null,
                                                        TdsEnums.TransactionManagerIsolationLevel.Unspecified,
                                                        timeout, null, stateObj, true))
            {

                Debug.Assert(SniContext.Snix_Read == stateObj.SniContext, string.Format((IFormatProvider)null, "The SniContext should be Snix_Read but it actually is {0}", stateObj.SniContext));
                if (null != dtcReader && dtcReader.Read())
                {
                    Debug.Assert(dtcReader.GetName(0) == "TM Address", "TdsParser: GetDTCAddress did not return 'TM Address'");

                    // DTCAddress is of variable size, and does not have a maximum.  So we call GetBytes
                    // to get the length of the dtcAddress, then allocate a byte array of that length,
                    // then call GetBytes again on that byte[] with the length
                    long dtcLength = dtcReader.GetBytes(0, 0, null, 0, 0);

                    //
                    if (dtcLength <= int.MaxValue)
                    {
                        int cb = (int)dtcLength;

                        dtcAddr = new byte[cb];
                        dtcReader.GetBytes(0, 0, dtcAddr, 0, cb);
                    }
#if DEBUG
                    else
                    {
                        Debug.Assert(false, "unexpected length (> Int32.MaxValue) returned from dtcReader.GetBytes");
                        // if we hit this case we'll just return a null address so that the user
                        // will get a transcaction enlistment error in the upper layers
                    }
#endif
                }
            }
            return dtcAddr;
        }

        // Propagate the dtc cookie to the server, enlisting the connection.
        internal void PropagateDistributedTransaction(byte[] buffer, int timeout, TdsParserStateObject stateObj)
        {
            // if this fails, the server will return a server error - Sameet Agarwal confirmed
            // Success: server will return done token.  Failure: SqlError returned.

            TdsExecuteTransactionManagerRequest(buffer,
                TdsEnums.TransactionManagerRequestType.Propagate, null,
                TdsEnums.TransactionManagerIsolationLevel.Unspecified, timeout, null, stateObj, true);
        }

        internal SqlDataReader TdsExecuteTransactionManagerRequest(
                    byte[] buffer,
                    TdsEnums.TransactionManagerRequestType request,
                    string transactionName,
                    TdsEnums.TransactionManagerIsolationLevel isoLevel,
                    int timeout,
                    SqlInternalTransaction transaction,
                    TdsParserStateObject stateObj,
                    bool isDelegateControlRequest
        )
        {
            Debug.Assert(this == stateObj.Parser, "different parsers");

            if (TdsParserState.Broken == State || TdsParserState.Closed == State)
            {
                return null;
            }

            // Promote, Commit and Rollback requests for
            // delegated transactions often happen while there is an open result
            // set, so we need to handle them by using a different MARS session, 
            // otherwise we'll write on the physical state objects while someone
            // else is using it.  When we don't have MARS enabled, we need to 
            // lock the physical state object to synchronize its use at least
            // until we increment the open results count.  Once it's been 
            // incremented the delegated transaction requests will fail, so they
            // won't stomp on anything.


            Debug.Assert(!_connHandler.ThreadHasParserLockForClose || _connHandler._parserLock.ThreadMayHaveLock(), "Thread claims to have parser lock, but lock is not taken");
            bool callerHasConnectionLock = _connHandler.ThreadHasParserLockForClose;   // If the thread already claims to have the parser lock, then we will let the caller handle releasing it
            if (!callerHasConnectionLock)
            {
                _connHandler._parserLock.Wait(canReleaseFromAnyThread: false);
                _connHandler.ThreadHasParserLockForClose = true;
            }
            // Capture _asyncWrite (after taking lock) to restore it afterwards
            bool hadAsyncWrites = _asyncWrite;
            try
            {
                // Temporarily disable async writes
                _asyncWrite = false;

                // This validation step MUST be done after locking the connection to guarantee we don't 
                //  accidentally execute after the transaction has completed on a different thread.
                if (!isDelegateControlRequest)
                {
                    _connHandler.CheckEnlistedTransactionBinding();
                }

                stateObj._outputMessageType = TdsEnums.MT_TRANS;       // set message type
                stateObj.SetTimeoutSeconds(timeout);

                stateObj.SniContext = SniContext.Snix_Execute;

                const int marsHeaderSize = 18; // 4 + 2 + 8 + 4
                const int totalHeaderLength = 22; // 4 + 4 + 2 + 8 + 4
                Debug.Assert(stateObj._outBytesUsed == stateObj._outputHeaderLen, "Output bytes written before total header length");
                // Write total header length
                WriteInt(totalHeaderLength, stateObj);
                // Write mars header length
                WriteInt(marsHeaderSize, stateObj);
                WriteMarsHeaderData(stateObj, _currentTransaction);

                WriteShort((short)request, stateObj); // write TransactionManager Request type

                bool returnReader = false;

                switch (request)
                {
                    case TdsEnums.TransactionManagerRequestType.GetDTCAddress:
                        WriteShort(0, stateObj);

                        returnReader = true;
                        break;
                    case TdsEnums.TransactionManagerRequestType.Propagate:
                        if (null != buffer)
                        {
                            WriteShort(buffer.Length, stateObj);
                            stateObj.WriteByteArray(buffer, buffer.Length, 0);
                        }
                        else
                        {
                            WriteShort(0, stateObj);
                        }
                        break;
                    case TdsEnums.TransactionManagerRequestType.Begin:
                        Debug.Assert(null != transaction, "Should have specified an internalTransaction when doing a BeginTransaction request!");

                        // Only assign the passed in transaction if it is not equal to the current transaction.
                        // And, if it is not equal, the current actually should be null.  Anything else
                        // is a unexpected state.  The concern here is mainly for the mixed use of 
                        // T-SQL and API transactions. 

                        // Expected states:
                        // 1) _pendingTransaction = null, _currentTransaction = null, non null transaction
                        // passed in on BeginTransaction API call.
                        // 2) _currentTransaction != null, _pendingTransaction = null, non null transaction
                        // passed in but equivalent to _currentTransaction.

                        // #1 will occur on standard BeginTransactionAPI call.  #2 should only occur if
                        // t-sql transaction started followed by a call to SqlConnection.BeginTransaction.
                        // Any other state is unknown.
                        if (_currentTransaction != transaction)
                        {
                            Debug.Assert(_currentTransaction == null || true == _fResetConnection, "We should not have a current Tx at this point");
                            PendingTransaction = transaction;
                        }

                        stateObj.WriteByte((byte)isoLevel);

                        stateObj.WriteByte((byte)(transactionName.Length * 2)); // Write number of bytes (unicode string).
                        WriteString(transactionName, stateObj);
                        break;
                    case TdsEnums.TransactionManagerRequestType.Promote:
                        // No payload - except current transaction in header
                        // Promote returns a DTC cookie.  However, the transaction cookie we use for the
                        // connection does not change after a promote.
                        break;
                    case TdsEnums.TransactionManagerRequestType.Commit:

                        Debug.Assert(transactionName.Length == 0, "Should not have a transaction name on Commit");
                        stateObj.WriteByte((byte)0); // No xact name

                        stateObj.WriteByte(0);  // No flags

                        Debug.Assert(isoLevel == TdsEnums.TransactionManagerIsolationLevel.Unspecified, "Should not have isolation level other than unspecified on Commit!");
                        // WriteByte((byte) 0, stateObj); // IsolationLevel
                        // WriteByte((byte) 0, stateObj); // No begin xact name
                        break;
                    case TdsEnums.TransactionManagerRequestType.Rollback:

                        stateObj.WriteByte((byte)(transactionName.Length * 2)); // Write number of bytes (unicode string).
                        WriteString(transactionName, stateObj);

                        stateObj.WriteByte(0);  // No flags

                        Debug.Assert(isoLevel == TdsEnums.TransactionManagerIsolationLevel.Unspecified, "Should not have isolation level other than unspecified on Commit!");
                        // WriteByte((byte) 0, stateObj); // IsolationLevel
                        // WriteByte((byte) 0, stateObj); // No begin xact name
                        break;
                    case TdsEnums.TransactionManagerRequestType.Save:

                        stateObj.WriteByte((byte)(transactionName.Length * 2)); // Write number of bytes (unicode string).
                        WriteString(transactionName, stateObj);
                        break;
                    default:
                        Debug.Assert(false, "Unexpected TransactionManagerRequest");
                        break;
                }

                Task writeTask = stateObj.WritePacket(TdsEnums.HARDFLUSH);
                Debug.Assert(writeTask == null, "Writes should not pend when writing sync");
                stateObj._pendingData = true;
                stateObj._messageStatus = 0;

                SqlDataReader dtcReader = null;
                stateObj.SniContext = SniContext.Snix_Read;
                if (returnReader)
                {
                    dtcReader = new SqlDataReader(null, CommandBehavior.Default);
                    Debug.Assert(this == stateObj.Parser, "different parser");
#if DEBUG
                    // Remove the current owner of stateObj - otherwise we will hit asserts
                    stateObj.Owner = null;
#endif
                    dtcReader.Bind(stateObj);

                    // force consumption of metadata
                    _SqlMetaDataSet metaData = dtcReader.MetaData;
                }
                else
                {
                    Run(RunBehavior.UntilDone, null, null, null, stateObj);
                }

                // If the retained ID is no longer valid (because we are enlisting in null or a new transaction) then it should be cleared
                if (((request == TdsEnums.TransactionManagerRequestType.Begin) || (request == TdsEnums.TransactionManagerRequestType.Propagate)) && ((transaction == null) || (transaction.TransactionId != _retainedTransactionId)))
                {
                    _retainedTransactionId = SqlInternalTransaction.NullTransactionId;
                }

                return dtcReader;
            }
            catch (Exception e)
            {
                if (!ADP.IsCatchableExceptionType(e))
                {
                    throw;
                }

                FailureCleanup(stateObj, e);

                throw;
            }
            finally
            {
                // SQLHotfix 50000518
                // make sure we don't leave temporary fields set when leaving this function
                _pendingTransaction = null;

                _asyncWrite = hadAsyncWrites;

                if (!callerHasConnectionLock)
                {
                    _connHandler.ThreadHasParserLockForClose = false;
                    _connHandler._parserLock.Release();
                }
            }
        }

        internal void FailureCleanup(TdsParserStateObject stateObj, Exception e)
        {
            int old_outputPacketNumber = stateObj._outputPacketNumber;


            if (stateObj.HasOpenResult)
            { // Need to decrement openResultCount if operation failed.
                stateObj.DecrementOpenResultCount();
            }

            // be sure to wipe out our buffer if we started sending stuff
            stateObj.ResetBuffer();
            stateObj._outputPacketNumber = 1;  // end of message - reset to 1 - per ramas

            if (old_outputPacketNumber != 1 && _state == TdsParserState.OpenLoggedIn)
            {
                Debug.Assert(_connHandler._parserLock.ThreadMayHaveLock(), "Should not be calling into FailureCleanup without first taking the parser lock");

                bool originalThreadHasParserLock = _connHandler.ThreadHasParserLockForClose;
                try
                {
                    // Need to set this to true such that if we have an error sending\processing the attention, we won't deadlock ourselves
                    _connHandler.ThreadHasParserLockForClose = true;

                    // If _outputPacketNumber prior to ResetBuffer was not equal to 1, a packet was already
                    // sent to the server and so we need to send an attention and process the attention ack.
                    stateObj.SendAttention();
                    ProcessAttention(stateObj);
                }
                finally
                {
                    // Reset the ThreadHasParserLock value in case our caller expects it to be set\not set
                    _connHandler.ThreadHasParserLockForClose = originalThreadHasParserLock;
                }
            }
        }

        internal Task TdsExecuteSQLBatch(string text, int timeout, SqlNotificationRequest notificationRequest, TdsParserStateObject stateObj, bool sync, bool callerHasConnectionLock = false)
        {
            if (TdsParserState.Broken == State || TdsParserState.Closed == State)
            {
                return null;
            }

            if (stateObj.BcpLock)
            {
                throw SQL.ConnectionLockedForBcpEvent();
            }

            // Promote, Commit and Rollback requests for
            // delegated transactions often happen while there is an open result
            // set, so we need to handle them by using a different MARS session, 
            // otherwise we'll write on the physical state objects while someone
            // else is using it.  When we don't have MARS enabled, we need to 
            // lock the physical state object to synchronize it's use at least 
            // until we increment the open results count.  Once it's been 
            // incremented the delegated transaction requests will fail, so they
            // won't stomp on anything.

            // Only need to take the lock if neither the thread nor the caller claims to already have it
            bool needToTakeParserLock = (!callerHasConnectionLock) && (!_connHandler.ThreadHasParserLockForClose);
            Debug.Assert(!_connHandler.ThreadHasParserLockForClose || sync, "Thread shouldn't claim to have the parser lock if we are doing async writes");     // Since we have the possibility of pending with async writes, make sure the thread doesn't claim to already have the lock
            Debug.Assert(needToTakeParserLock || _connHandler._parserLock.ThreadMayHaveLock(), "Thread or caller claims to have connection lock, but lock is not taken");

            bool releaseConnectionLock = false;
            if (needToTakeParserLock)
            {
                _connHandler._parserLock.Wait(canReleaseFromAnyThread: !sync);
                releaseConnectionLock = true;
            }

            // Switch the writing mode
            // NOTE: We are not turning off async writes when we complete since SqlBulkCopy uses this method and expects _asyncWrite to not change
            _asyncWrite = !sync;

            try
            {
                // Check that the connection is still alive
                if ((_state == TdsParserState.Closed) || (_state == TdsParserState.Broken))
                {
                    throw ADP.ClosedConnectionError();
                }

                // This validation step MUST be done after locking the connection to guarantee we don't 
                //  accidentally execute after the transaction has completed on a different thread.
                _connHandler.CheckEnlistedTransactionBinding();

                stateObj.SetTimeoutSeconds(timeout);
                stateObj.SniContext = SniContext.Snix_Execute;

                WriteRPCBatchHeaders(stateObj, notificationRequest);

                stateObj._outputMessageType = TdsEnums.MT_SQL;

                WriteString(text, text.Length, 0, stateObj);

                Task executeTask = stateObj.ExecuteFlush();
                if (executeTask == null)
                {
                    stateObj.SniContext = SniContext.Snix_Read;
                }
                else
                {
                    Debug.Assert(!sync, "Should not have gotten a Task when writing in sync mode");

                    // Need to wait for flush - continuation will unlock the connection                    
                    bool taskReleaseConnectionLock = releaseConnectionLock;
                    releaseConnectionLock = false;
                    return executeTask.ContinueWith(
                        (task, state) =>
                        {
                            Debug.Assert(!task.IsCanceled, "Task should not be canceled");
                            var parameters = (Tuple<TdsParser, TdsParserStateObject, SqlInternalConnectionTds>)state;
                            TdsParser parser = parameters.Item1;
                            TdsParserStateObject tdsParserStateObject = parameters.Item2;
                            SqlInternalConnectionTds internalConnectionTds = parameters.Item3;
                            try
                            {
                                if (task.IsFaulted)
                                {
                                    parser.FailureCleanup(tdsParserStateObject, task.Exception.InnerException);
                                    throw task.Exception.InnerException;
                                }
                                else
                                {
                                    tdsParserStateObject.SniContext = SniContext.Snix_Read;
                                }
                            }
                            finally
                            {
                                internalConnectionTds?._parserLock.Release();
                            }
                        },
                        Tuple.Create(this, stateObj, taskReleaseConnectionLock ? _connHandler : null),
                        TaskScheduler.Default
                    );
                }

                // Finished sync
                return null;
            }
            catch (Exception e)
            {
                if (!ADP.IsCatchableExceptionType(e))
                {
                    throw;
                }

                FailureCleanup(stateObj, e);

                throw;
            }
            finally
            {
                if (releaseConnectionLock)
                {
                    _connHandler._parserLock.Release();
                }
            }
        }

        internal Task TdsExecuteRPC(_SqlRPC[] rpcArray, int timeout, bool inSchema, SqlNotificationRequest notificationRequest, TdsParserStateObject stateObj, bool isCommandProc, bool sync = true,
                  TaskCompletionSource<object> completion = null, int startRpc = 0, int startParam = 0)
        {
            bool firstCall = (completion == null);
            bool releaseConnectionLock = false;

            Debug.Assert(!firstCall || startRpc == 0, "startRpc is not 0 on first call");
            Debug.Assert(!firstCall || startParam == 0, "startParam is not 0 on first call");
            Debug.Assert(!firstCall || !_connHandler.ThreadHasParserLockForClose, "Thread should not already have connection lock");
            Debug.Assert(firstCall || _connHandler._parserLock.ThreadMayHaveLock(), "Connection lock not taken after the first call");
            try
            {
                _SqlRPC rpcext = null;
                int tempLen;

                // Promote, Commit and Rollback requests for
                // delegated transactions often happen while there is an open result
                // set, so we need to handle them by using a different MARS session, 
                // otherwise we'll write on the physical state objects while someone
                // else is using it.  When we don't have MARS enabled, we need to 
                // lock the physical state object to synchronize its use at least
                // until we increment the open results count.  Once it's been 
                // incremented the delegated transaction requests will fail, so they
                // won't stomp on anything.


                if (firstCall)
                {
                    _connHandler._parserLock.Wait(canReleaseFromAnyThread: !sync);
                    releaseConnectionLock = true;
                }
                try
                {
                    // Ensure that connection is alive
                    if ((TdsParserState.Broken == State) || (TdsParserState.Closed == State))
                    {
                        throw ADP.ClosedConnectionError();
                    }

                    // This validation step MUST be done after locking the connection to guarantee we don't 
                    //  accidentally execute after the transaction has completed on a different thread.
                    if (firstCall)
                    {
                        _asyncWrite = !sync;

                        _connHandler.CheckEnlistedTransactionBinding();

                        stateObj.SetTimeoutSeconds(timeout);

                        stateObj.SniContext = SniContext.Snix_Execute;

                        if (_isYukon)
                        {
                            WriteRPCBatchHeaders(stateObj, notificationRequest);
                        }

                        stateObj._outputMessageType = TdsEnums.MT_RPC;
                    }

                    for (int ii = startRpc; ii < rpcArray.Length; ii++)
                    {
                        rpcext = rpcArray[ii];

                        if (startParam == 0 || ii > startRpc)
                        {
                            if (rpcext.ProcID != 0)
                            {
                                // Perf optimization for Shiloh and later,
                                Debug.Assert(rpcext.ProcID < 255, "rpcExec:ProcID can't be larger than 255");
                                WriteShort(0xffff, stateObj);
                                WriteShort((short)(rpcext.ProcID), stateObj);
                            }
                            else
                            {
                                Debug.Assert(!string.IsNullOrEmpty(rpcext.rpcName), "must have an RPC name");
                                tempLen = rpcext.rpcName.Length;
                                WriteShort(tempLen, stateObj);
                                WriteString(rpcext.rpcName, tempLen, 0, stateObj);
                            }

                            // Options
                            WriteShort((short)rpcext.options, stateObj);
                        }

                        // Stream out parameters
                        //SqlParameter[] parameters = rpcext.parameters;
                        int parametersLength = rpcext.userParamCount + rpcext.systemParamCount;

                        for (int i = (ii == startRpc) ? startParam : 0; i < parametersLength; i++)
                        {
                            byte options = 0;
                            SqlParameter param = rpcext.GetParameterByIndex(i, out options);

                            // Since we are reusing the parameters array, we cannot rely on length to indicate no of parameters.
                            if (param == null)
                            {
                                break;      // End of parameters for this execute
                            }

                            // Validate parameters are not variable length without size and with null value.
                            param.Validate(i, isCommandProc);

                            // type (parameter record stores the MetaType class which is a helper that encapsulates all the type information we need here)
                            MetaType mt = param.InternalMetaType;

                            if (mt.IsNewKatmaiType)
                            {
                                WriteSmiParameter(param, i, 0 != (options & TdsEnums.RPC_PARAM_DEFAULT), stateObj);
                                continue;
                            }

                            if ((!_isYukon && !mt.Is80Supported) ||
                                (!_isKatmai && !mt.Is90Supported))
                            {
                                throw ADP.VersionDoesNotSupportDataType(mt.TypeName);
                            }

                            Task writeParamTask = TDSExecuteRPCAddParameter(stateObj, param, mt, options);

                            if (!sync)
                            {
                                if (writeParamTask == null)
                                {
                                    writeParamTask = stateObj.WaitForAccumulatedWrites();
                                }

                                if (writeParamTask != null)
                                {
                                    Task task = null;
                                    if (completion == null)
                                    {
                                        completion = new TaskCompletionSource<object>();
                                        task = completion.Task;
                                    }

                                    TDSExecuteRPCParameterSetupWriteCompletion(
<<<<<<< HEAD
                                        rpcArray, 
                                        timeout, 
                                        inSchema, 
                                        notificationRequest, 
                                        stateObj, 
                                        isCommandProc, 
                                        sync, 
                                        completion, 
                                        ii, 
                                        i + 1, 
=======
                                        rpcArray,
                                        timeout,
                                        inSchema,
                                        notificationRequest,
                                        stateObj,
                                        isCommandProc,
                                        sync,
                                        completion,
                                        ii,
                                        i + 1,
>>>>>>> ec08cd34
                                        writeParamTask
                                   );

                                    // Take care of releasing the locks
                                    if (releaseConnectionLock)
                                    {
                                        task.ContinueWith(
                                            (_, state) => ((SqlInternalConnectionTds)state)._parserLock.Release(),
                                            state: _connHandler,
                                            TaskScheduler.Default
                                        );
                                        releaseConnectionLock = false;
                                    }

                                    return task;
                                }
                            }
#if DEBUG
                            else
                            {
                                Debug.Assert(writeParamTask == null, "Should not have a task when executing sync");
                            }
#endif
                        } // parameter for loop

                        // If this is not the last RPC we are sending, add the batch flag
                        if (ii < (rpcArray.Length - 1))
                        {
                            if (_isYukon)
                            {
                                stateObj.WriteByte(TdsEnums.YUKON_RPCBATCHFLAG);
                            }
                            else
                            {
                                stateObj.WriteByte(TdsEnums.SHILOH_RPCBATCHFLAG);
                            }
                        }
                    } // rpc for loop

                    Task execFlushTask = stateObj.ExecuteFlush();
                    Debug.Assert(!sync || execFlushTask == null, "Should not get a task when executing sync");
                    if (execFlushTask != null)
                    {
                        Task task = null;

                        if (completion == null)
                        {
                            completion = new TaskCompletionSource<object>();
                            task = completion.Task;
                        }

                        TDSExecuteRPCParameterSetupFlushCompletion(stateObj, completion, execFlushTask, releaseConnectionLock);

                        // TDSExecuteRPCParameterSetupFlushCompletion calling ExecuteFlushTaskCallback will take care of the locks for us
                        releaseConnectionLock = false;

                        return task;
                    }
                }
                catch (Exception e)
                {
                    if (!ADP.IsCatchableExceptionType(e))
                    {
                        throw;
                    }

                    FailureCleanup(stateObj, e);

                    throw;
                }
                FinalizeExecuteRPC(stateObj);
                if (completion != null)
                {
                    completion.SetResult(null);
                }
                return null;
            }
            catch (Exception e)
            {
                FinalizeExecuteRPC(stateObj);
                if (completion != null)
                {
                    completion.SetException(e);
                    return null;
                }
                else
                {
                    throw;
                }
            }
            finally
            {
                Debug.Assert(firstCall || !releaseConnectionLock, "Shouldn't be releasing locks synchronously after the first call");
                if (releaseConnectionLock)
                {
                    _connHandler._parserLock.Release();
                }
            }
        }

        private Task TDSExecuteRPCAddParameter(TdsParserStateObject stateObj, SqlParameter param, MetaType mt, byte options)
        {
            int tempLen;
            object value = null;
            bool isNull = true;
            bool isSqlVal = false;
            bool isDataFeed = false;
            // if we have an output param, set the value to null so we do not send it across to the server
            if (param.Direction == ParameterDirection.Output)
            {
                isSqlVal = param.ParameterIsSqlType;  // We have to forward the TYPE info, we need to know what type we are returning.  Once we null the parameter we will no longer be able to distinguish what type were seeing.
                param.Value = null;
                param.ParameterIsSqlType = isSqlVal;
            }
            else
            {
                value = param.GetCoercedValue();
                isNull = param.IsNull;
                if (!isNull)
                {
                    isSqlVal = param.CoercedValueIsSqlType;
                    isDataFeed = param.CoercedValueIsDataFeed;
                }
            }

            WriteParameterName(param.ParameterNameFixed, stateObj);

            // Write parameter status
            stateObj.WriteByte(options);

            // MaxLen field is only written out for non-fixed length data types
            // use the greater of the two sizes for maxLen
            int actualSize;
            int size = mt.IsSizeInCharacters ? param.GetParameterSize() * 2 : param.GetParameterSize();

            // for UDTs, we calculate the length later when we get the bytes. This is a really expensive operation
            if (mt.TDSType != TdsEnums.SQLUDT)
                // getting the actualSize is expensive, cache here and use below
                actualSize = param.GetActualSize();
            else
                actualSize = 0; //get this later

            byte precision = 0;
            byte scale = 0;

            // scale and precision are only relevant for numeric and decimal types
            // adjust the actual value scale and precision to match the user specified
            if (mt.SqlDbType == SqlDbType.Decimal)
            {
                precision = param.GetActualPrecision();
                scale = param.GetActualScale();

                if (precision > TdsEnums.MAX_NUMERIC_PRECISION)
                {
                    throw SQL.PrecisionValueOutOfRange(precision);
                }

                // Make sure the value matches the scale the user enters
                if (!isNull)
                {
                    if (isSqlVal)
                    {
                        value = AdjustSqlDecimalScale((SqlDecimal)value, scale);

                        // If Precision is specified, verify value precision vs param precision
                        if (precision != 0)
                        {
                            if (precision < ((SqlDecimal)value).Precision)
                            {
                                throw ADP.ParameterValueOutOfRange((SqlDecimal)value);
                            }
                        }
                    }
                    else
                    {
                        value = AdjustDecimalScale((decimal)value, scale);

                        SqlDecimal sqlValue = new SqlDecimal((decimal)value);

                        // If Precision is specified, verify value precision vs param precision
                        if (precision != 0)
                        {
                            if (precision < sqlValue.Precision)
                            {
                                throw ADP.ParameterValueOutOfRange((decimal)value);
                            }
                        }
                    }
                }
            }

            // fixup the types by using the NullableType property of the MetaType class
            //
            // following rules should be followed based on feedback from the M-SQL team
            // 1) always use the BIG* types (ex: instead of SQLCHAR use SQLBIGCHAR)
            // 2) always use nullable types (ex: instead of SQLINT use SQLINTN)
            // 3) DECIMALN should always be sent as NUMERICN
            //
            stateObj.WriteByte(mt.NullableType);

            // handle variants here: the SQLVariant writing routine will write the maxlen and actual len columns
            if (mt.TDSType == TdsEnums.SQLVARIANT)
            {
                // devnote: Do we ever hit this codepath? Yes, when a null value is being written out via a sql variant
                // param.GetActualSize is not used
                WriteSqlVariantValue(isSqlVal ? MetaType.GetComValueFromSqlVariant(value) : value, param.GetActualSize(), param.Offset, stateObj);
                return null;
            }

            int codePageByteSize = 0;
            int maxsize = 0;

            if (mt.IsAnsiType)
            {
                // Avoid the following code block if ANSI but unfilled LazyMat blob
                if ((!isNull) && (!isDataFeed))
                {
                    string s;

                    if (isSqlVal)
                    {
                        if (value is SqlString)
                        {
                            s = ((SqlString)value).Value;
                        }
                        else
                        {
                            Debug.Assert(value is SqlChars, "Unknown value for Ansi datatype");
                            s = new string(((SqlChars)value).Value);
                        }
                    }
                    else
                    {
                        s = (string)value;
                    }

                    codePageByteSize = GetEncodingCharLength(s, actualSize, param.Offset, _defaultEncoding);
                }

                if (mt.IsPlp)
                {
                    WriteShort(TdsEnums.SQL_USHORTVARMAXLEN, stateObj);
                }
                else
                {
                    maxsize = (size > codePageByteSize) ? size : codePageByteSize;
                    if (maxsize == 0)
                    {
                        // Yukon doesn't like 0 as MaxSize. Change it to 2 for unicode types
                        if (mt.IsNCharType)
                            maxsize = 2;
                        else
                            maxsize = 1;
                    }

                    WriteParameterVarLen(mt, maxsize, false /*IsNull*/, stateObj);
                }
            }
            else
            {
                // If type timestamp - treat as fixed type and always send over timestamp length, which is 8.
                // For fixed types, we either send null or fixed length for type length.  We want to match that
                // behavior for timestamps.  However, in the case of null, we still must send 8 because if we
                // send null we will not receive a output val.  You can send null for fixed types and still
                // receive a output value, but not for variable types.  So, always send 8 for timestamp because
                // while the user sees it as a fixed type, we are actually representing it as a bigbinary which
                // is variable.
                if (mt.SqlDbType == SqlDbType.Timestamp)
                {
                    WriteParameterVarLen(mt, TdsEnums.TEXT_TIME_STAMP_LEN, false, stateObj);
                }
                else if (mt.SqlDbType == SqlDbType.Udt)
                {
                    byte[] udtVal = null;
                    Format format = Format.Native;

                    Debug.Assert(_isYukon, "Invalid DataType UDT for non-Yukon or later server!");

                    if (!isNull)
                    {
                        udtVal = _connHandler.Connection.GetBytes(value, out format, out maxsize);

                        Debug.Assert(null != udtVal, "GetBytes returned null instance. Make sure that it always returns non-null value");
                        size = udtVal.Length;

                        //it may be legitimate, but we dont support it yet
                        if (size < 0 || (size >= ushort.MaxValue && maxsize != -1))
                            throw new IndexOutOfRangeException();
                    }

                    if (string.IsNullOrEmpty(param.UdtTypeName))
                        throw SQL.MustSetUdtTypeNameForUdtParams();

                    // Split the input name. TypeName is returned as single 3 part name during DeriveParameters.
                    // NOTE: ParseUdtTypeName throws if format is incorrect
                    string[] names = SqlParameter.ParseTypeName(param.UdtTypeName, true /* is UdtTypeName */);
                    if (!string.IsNullOrEmpty(names[0]) && TdsEnums.MAX_SERVERNAME < names[0].Length)
                    {
                        throw ADP.ArgumentOutOfRange(nameof(names));
                    }
                    if (!string.IsNullOrEmpty(names[1]) && TdsEnums.MAX_SERVERNAME < names[names.Length - 2].Length)
                    {
                        throw ADP.ArgumentOutOfRange(nameof(names));
                    }
                    if (TdsEnums.MAX_SERVERNAME < names[2].Length)
                    {
                        throw ADP.ArgumentOutOfRange(nameof(names));
                    }

                    WriteUDTMetaData(value, names[0], names[1], names[2], stateObj);

                    if (!isNull)
                    {
                        WriteUnsignedLong((ulong)udtVal.Length, stateObj); // PLP length
                        if (udtVal.Length > 0)
                        { // Only write chunk length if its value is greater than 0
                            WriteInt(udtVal.Length, stateObj); // Chunk length
                            stateObj.WriteByteArray(udtVal, udtVal.Length, 0); // Value
                        }
                        WriteInt(0, stateObj); // Terminator
                    }
                    else
                    {
                        WriteUnsignedLong(TdsEnums.SQL_PLP_NULL, stateObj); // PLP Null.
                    }
                    return null;//continue; // End of UDT - continue to next parameter.
                }
                else if (mt.IsPlp)
                {
                    if (mt.SqlDbType != SqlDbType.Xml)
                        WriteShort(TdsEnums.SQL_USHORTVARMAXLEN, stateObj);
                }
                else if ((!mt.IsVarTime) && (mt.SqlDbType != SqlDbType.Date))
                {   // Time, Date, DateTime2, DateTimeoffset do not have the size written out
                    maxsize = (size > actualSize) ? size : actualSize;
                    if (maxsize == 0 && _isYukon)
                    {
                        // Yukon doesn't like 0 as MaxSize. Change it to 2 for unicode types (SQL9 - 682322)
                        if (mt.IsNCharType)
                            maxsize = 2;
                        else
                            maxsize = 1;
                    }

                    WriteParameterVarLen(mt, maxsize, false /*IsNull*/, stateObj);
                }
            }

            // scale and precision are only relevant for numeric and decimal types
            if (mt.SqlDbType == SqlDbType.Decimal)
            {
                if (0 == precision)
                {
                    stateObj.WriteByte(TdsEnums.DEFAULT_NUMERIC_PRECISION);
                }
                else
                {
                    stateObj.WriteByte(precision);
                }

                stateObj.WriteByte(scale);
            }
            else if (mt.IsVarTime)
            {
                stateObj.WriteByte(param.GetActualScale());
            }

            // write out collation or xml metadata

            if (_isYukon && (mt.SqlDbType == SqlDbType.Xml))
            {
                if (((param.XmlSchemaCollectionDatabase != null) && (param.XmlSchemaCollectionDatabase != ADP.StrEmpty)) ||
                    ((param.XmlSchemaCollectionOwningSchema != null) && (param.XmlSchemaCollectionOwningSchema != ADP.StrEmpty)) ||
                    ((param.XmlSchemaCollectionName != null) && (param.XmlSchemaCollectionName != ADP.StrEmpty)))
                {
                    stateObj.WriteByte(1);  //Schema present flag

                    if ((param.XmlSchemaCollectionDatabase != null) && (param.XmlSchemaCollectionDatabase != ADP.StrEmpty))
                    {
                        tempLen = (param.XmlSchemaCollectionDatabase).Length;
                        stateObj.WriteByte((byte)(tempLen));
                        WriteString(param.XmlSchemaCollectionDatabase, tempLen, 0, stateObj);
                    }
                    else
                    {
                        stateObj.WriteByte(0);       // No dbname
                    }

                    if ((param.XmlSchemaCollectionOwningSchema != null) && (param.XmlSchemaCollectionOwningSchema != ADP.StrEmpty))
                    {
                        tempLen = (param.XmlSchemaCollectionOwningSchema).Length;
                        stateObj.WriteByte((byte)(tempLen));
                        WriteString(param.XmlSchemaCollectionOwningSchema, tempLen, 0, stateObj);
                    }
                    else
                    {
                        stateObj.WriteByte(0);      // no xml schema name
                    }

                    if ((param.XmlSchemaCollectionName != null) && (param.XmlSchemaCollectionName != ADP.StrEmpty))
                    {
                        tempLen = (param.XmlSchemaCollectionName).Length;
                        WriteShort((short)(tempLen), stateObj);
                        WriteString(param.XmlSchemaCollectionName, tempLen, 0, stateObj);
                    }
                    else
                    {
                        WriteShort(0, stateObj);       // No xml schema collection name
                    }
                }
                else
                {
                    stateObj.WriteByte(0);       // No schema
                }
            }
            else if (mt.IsCharType)
            {
                // if it is not supplied, simply write out our default collation, otherwise, write out the one attached to the parameter
                SqlCollation outCollation = (param.Collation != null) ? param.Collation : _defaultCollation;
                Debug.Assert(_defaultCollation != null, "_defaultCollation is null!");

                WriteUnsignedInt(outCollation.info, stateObj);
                stateObj.WriteByte(outCollation.sortId);
            }

            if (0 == codePageByteSize)
            {
                WriteParameterVarLen(mt, actualSize, isNull, stateObj, isDataFeed);
            }
            else
            {
                WriteParameterVarLen(mt, codePageByteSize, isNull, stateObj, isDataFeed);
            }

            Task writeParamTask = null;
            // write the value now
            if (!isNull)
            {
                if (isSqlVal)
                {
                    writeParamTask = WriteSqlValue(value, mt, actualSize, codePageByteSize, param.Offset, stateObj);
                }
                else
                {
                    // for codePageEncoded types, WriteValue simply expects the number of characters
                    // For plp types, we also need the encoded byte size
                    writeParamTask = WriteValue(value, mt, param.GetActualScale(), actualSize, codePageByteSize, param.Offset, stateObj, param.Size, isDataFeed);
                }
            }
            return writeParamTask;
        }

        // This is in its own method to avoid always allocating the lambda in TDSExecuteRPCParameter
        private void TDSExecuteRPCParameterSetupWriteCompletion(_SqlRPC[] rpcArray, int timeout, bool inSchema, SqlNotificationRequest notificationRequest, TdsParserStateObject stateObj, bool isCommandProc, bool sync, TaskCompletionSource<object> completion, int startRpc, int startParam, Task writeParamTask)
        {
            AsyncHelper.ContinueTask(
                writeParamTask,
                completion,
                () => TdsExecuteRPC(
                        rpcArray,
                        timeout,
                        inSchema,
                        notificationRequest,
                        stateObj,
                        isCommandProc,
                        sync,
                        completion,
                        startRpc,
                        startParam
                      ),
                onFailure: exc => TdsExecuteRPC_OnFailure(exc, stateObj)
            );
        }

        // This is in its own method to avoid always allocating the lambda in  TDSExecuteRPCParameter 
        private void TDSExecuteRPCParameterSetupFlushCompletion(TdsParserStateObject stateObj, TaskCompletionSource<object> completion, Task execFlushTask, bool taskReleaseConnectionLock)
        {
            execFlushTask.ContinueWith(tsk => ExecuteFlushTaskCallback(tsk, stateObj, completion, taskReleaseConnectionLock), TaskScheduler.Default);
        }

        private void FinalizeExecuteRPC(TdsParserStateObject stateObj)
        {
            stateObj.SniContext = SniContext.Snix_Read;
            _asyncWrite = false;
        }

        private void TdsExecuteRPC_OnFailure(Exception exc, TdsParserStateObject stateObj)
        {
            FailureCleanup(stateObj, exc);
        }

        private void ExecuteFlushTaskCallback(Task tsk, TdsParserStateObject stateObj, TaskCompletionSource<object> completion, bool releaseConnectionLock)
        {
            try
            {
                FinalizeExecuteRPC(stateObj);
                if (tsk.Exception != null)
                {
                    Exception exc = tsk.Exception.InnerException;
                    try
                    {
                        FailureCleanup(stateObj, tsk.Exception);
                    }
                    catch (Exception e)
                    {
                        exc = e;
                    }
                    completion.SetException(exc);
                }
                else
                {
                    completion.SetResult(null);
                }
            }
            finally
            {
                if (releaseConnectionLock)
                {
                    _connHandler._parserLock.Release();
                }
            }
        }


        private void WriteParameterName(string parameterName, TdsParserStateObject stateObj)
        {
            // paramLen
            // paramName
            if (!string.IsNullOrEmpty(parameterName))
            {
                Debug.Assert(parameterName.Length <= 0xff, "parameter name can only be 255 bytes, shouldn't get to TdsParser!");
                int tempLen = parameterName.Length & 0xff;
                stateObj.WriteByte((byte)tempLen);
                WriteString(parameterName, tempLen, 0, stateObj);
            }
            else
            {
                stateObj.WriteByte(0);
            }
        }

        private void WriteSmiParameter(SqlParameter param, int paramIndex, bool sendDefault, TdsParserStateObject stateObj)
        {
            //
            // Determine Metadata
            //
            ParameterPeekAheadValue peekAhead;
            MSS.SmiParameterMetaData metaData = param.MetaDataForSmi(out peekAhead);

            if (!_isKatmai)
            {
                MetaType mt = MetaType.GetMetaTypeFromSqlDbType(metaData.SqlDbType, metaData.IsMultiValued);
                throw ADP.VersionDoesNotSupportDataType(mt.TypeName);
            }

            //
            //  Determine value to send
            //
            object value;
            MSS.ExtendedClrTypeCode typeCode;

            // if we have an output or default param, set the value to null so we do not send it across to the server
            if (sendDefault)
            {
                // Value for TVP default is empty list, not NULL
                if (SqlDbType.Structured == metaData.SqlDbType && metaData.IsMultiValued)
                {
                    value = Array.Empty<MSS.SqlDataRecord>();
                    typeCode = MSS.ExtendedClrTypeCode.IEnumerableOfSqlDataRecord;
                }
                else
                {
                    // Need to send null value for default
                    value = null;
                    typeCode = MSS.ExtendedClrTypeCode.DBNull;
                }
            }
            else if (param.Direction == ParameterDirection.Output)
            {
                bool isCLRType = param.ParameterIsSqlType;  // We have to forward the TYPE info, we need to know what type we are returning.  Once we null the parameter we will no longer be able to distinguish what type were seeing.
                param.Value = null;
                value = null;
                typeCode = MSS.ExtendedClrTypeCode.DBNull;
                param.ParameterIsSqlType = isCLRType;
            }
            else
            {
                value = param.GetCoercedValue();
                typeCode = MSS.MetaDataUtilsSmi.DetermineExtendedTypeCodeForUseWithSqlDbType(metaData.SqlDbType, metaData.IsMultiValued, value, null);
            }


            //
            // Write parameter metadata
            //
            WriteSmiParameterMetaData(metaData, sendDefault, stateObj);

            //
            // Now write the value
            //
            TdsParameterSetter paramSetter = new TdsParameterSetter(stateObj, metaData);
            MSS.ValueUtilsSmi.SetCompatibleValueV200(
                                        new MSS.SmiEventSink_Default(),  // TDS Errors/events dealt with at lower level for now, just need an object for processing
                                        paramSetter,
                                        0,          // ordinal.  TdsParameterSetter only handles one parameter at a time
                                        metaData,
                                        value,
                                        typeCode,
                                        param.Offset,
                                        0 < param.Size ? param.Size : -1,
                                        peekAhead);
        }

        // Writes metadata portion of parameter stream from an SmiParameterMetaData object.
        private void WriteSmiParameterMetaData(MSS.SmiParameterMetaData metaData, bool sendDefault, TdsParserStateObject stateObj)
        {
            // Determine status
            byte status = 0;
            if (ParameterDirection.Output == metaData.Direction || ParameterDirection.InputOutput == metaData.Direction)
            {
                status |= TdsEnums.RPC_PARAM_BYREF;
            }

            if (sendDefault)
            {
                status |= TdsEnums.RPC_PARAM_DEFAULT;
            }

            // Write everything out
            WriteParameterName(metaData.Name, stateObj);
            stateObj.WriteByte(status);
            WriteSmiTypeInfo(metaData, stateObj);
        }

        // Write a TypeInfo stream
        // Devnote: we remap the legacy types (text, ntext, and image) to SQLBIGVARCHAR,  SQLNVARCHAR, and SQLBIGVARBINARY
        private void WriteSmiTypeInfo(MSS.SmiExtendedMetaData metaData, TdsParserStateObject stateObj)
        {
            switch (metaData.SqlDbType)
            {
                case SqlDbType.BigInt:
                    stateObj.WriteByte(TdsEnums.SQLINTN);
                    stateObj.WriteByte(checked((byte)metaData.MaxLength));
                    break;
                case SqlDbType.Binary:
                    stateObj.WriteByte(TdsEnums.SQLBIGBINARY);
                    WriteUnsignedShort(checked((ushort)metaData.MaxLength), stateObj);
                    break;
                case SqlDbType.Bit:
                    stateObj.WriteByte(TdsEnums.SQLBITN);
                    stateObj.WriteByte(checked((byte)metaData.MaxLength));
                    break;
                case SqlDbType.Char:
                    stateObj.WriteByte(TdsEnums.SQLBIGCHAR);
                    WriteUnsignedShort(checked((ushort)(metaData.MaxLength)), stateObj);
                    WriteUnsignedInt(_defaultCollation.info, stateObj);
                    stateObj.WriteByte(_defaultCollation.sortId);
                    break;
                case SqlDbType.DateTime:
                    stateObj.WriteByte(TdsEnums.SQLDATETIMN);
                    stateObj.WriteByte(checked((byte)metaData.MaxLength));
                    break;
                case SqlDbType.Decimal:
                    stateObj.WriteByte(TdsEnums.SQLNUMERICN);
                    stateObj.WriteByte(checked((byte)MetaType.MetaDecimal.FixedLength));   // SmiMetaData's length and actual wire format's length are different
                    stateObj.WriteByte(0 == metaData.Precision ? (byte)1 : metaData.Precision);
                    stateObj.WriteByte(metaData.Scale);
                    break;
                case SqlDbType.Float:
                    stateObj.WriteByte(TdsEnums.SQLFLTN);
                    stateObj.WriteByte(checked((byte)metaData.MaxLength));
                    break;
                case SqlDbType.Image:
                    stateObj.WriteByte(TdsEnums.SQLBIGVARBINARY);
                    WriteUnsignedShort(unchecked((ushort)MSS.SmiMetaData.UnlimitedMaxLengthIndicator), stateObj);
                    break;
                case SqlDbType.Int:
                    stateObj.WriteByte(TdsEnums.SQLINTN);
                    stateObj.WriteByte(checked((byte)metaData.MaxLength));
                    break;
                case SqlDbType.Money:
                    stateObj.WriteByte(TdsEnums.SQLMONEYN);
                    stateObj.WriteByte(checked((byte)metaData.MaxLength));
                    break;
                case SqlDbType.NChar:
                    stateObj.WriteByte(TdsEnums.SQLNCHAR);
                    WriteUnsignedShort(checked((ushort)(metaData.MaxLength * 2)), stateObj);
                    WriteUnsignedInt(_defaultCollation.info, stateObj);
                    stateObj.WriteByte(_defaultCollation.sortId);
                    break;
                case SqlDbType.NText:
                    stateObj.WriteByte(TdsEnums.SQLNVARCHAR);
                    WriteUnsignedShort(unchecked((ushort)MSS.SmiMetaData.UnlimitedMaxLengthIndicator), stateObj);
                    WriteUnsignedInt(_defaultCollation.info, stateObj);
                    stateObj.WriteByte(_defaultCollation.sortId);
                    break;
                case SqlDbType.NVarChar:
                    stateObj.WriteByte(TdsEnums.SQLNVARCHAR);
                    if (MSS.SmiMetaData.UnlimitedMaxLengthIndicator == metaData.MaxLength)
                    {
                        WriteUnsignedShort(unchecked((ushort)MSS.SmiMetaData.UnlimitedMaxLengthIndicator), stateObj);
                    }
                    else
                    {
                        WriteUnsignedShort(checked((ushort)(metaData.MaxLength * 2)), stateObj);
                    }
                    WriteUnsignedInt(_defaultCollation.info, stateObj);
                    stateObj.WriteByte(_defaultCollation.sortId);
                    break;
                case SqlDbType.Real:
                    stateObj.WriteByte(TdsEnums.SQLFLTN);
                    stateObj.WriteByte(checked((byte)metaData.MaxLength));
                    break;
                case SqlDbType.UniqueIdentifier:
                    stateObj.WriteByte(TdsEnums.SQLUNIQUEID);
                    stateObj.WriteByte(checked((byte)metaData.MaxLength));
                    break;
                case SqlDbType.SmallDateTime:
                    stateObj.WriteByte(TdsEnums.SQLDATETIMN);
                    stateObj.WriteByte(checked((byte)metaData.MaxLength));
                    break;
                case SqlDbType.SmallInt:
                    stateObj.WriteByte(TdsEnums.SQLINTN);
                    stateObj.WriteByte(checked((byte)metaData.MaxLength));
                    break;
                case SqlDbType.SmallMoney:
                    stateObj.WriteByte(TdsEnums.SQLMONEYN);
                    stateObj.WriteByte(checked((byte)metaData.MaxLength));
                    break;
                case SqlDbType.Text:
                    stateObj.WriteByte(TdsEnums.SQLBIGVARCHAR);
                    WriteUnsignedShort(unchecked((ushort)MSS.SmiMetaData.UnlimitedMaxLengthIndicator), stateObj);
                    WriteUnsignedInt(_defaultCollation.info, stateObj);
                    stateObj.WriteByte(_defaultCollation.sortId);
                    break;
                case SqlDbType.Timestamp:
                    stateObj.WriteByte(TdsEnums.SQLBIGBINARY);
                    WriteShort(checked((int)metaData.MaxLength), stateObj);
                    break;
                case SqlDbType.TinyInt:
                    stateObj.WriteByte(TdsEnums.SQLINTN);
                    stateObj.WriteByte(checked((byte)metaData.MaxLength));
                    break;
                case SqlDbType.VarBinary:
                    stateObj.WriteByte(TdsEnums.SQLBIGVARBINARY);
                    WriteUnsignedShort(unchecked((ushort)metaData.MaxLength), stateObj);
                    break;
                case SqlDbType.VarChar:
                    stateObj.WriteByte(TdsEnums.SQLBIGVARCHAR);
                    WriteUnsignedShort(unchecked((ushort)metaData.MaxLength), stateObj);
                    WriteUnsignedInt(_defaultCollation.info, stateObj);
                    stateObj.WriteByte(_defaultCollation.sortId);
                    break;
                case SqlDbType.Variant:
                    stateObj.WriteByte(TdsEnums.SQLVARIANT);
                    WriteInt(checked((int)metaData.MaxLength), stateObj);
                    break;
                case SqlDbType.Xml:
                    stateObj.WriteByte(TdsEnums.SQLXMLTYPE);
                    // Is there a schema
                    if (string.IsNullOrEmpty(metaData.TypeSpecificNamePart1) && string.IsNullOrEmpty(metaData.TypeSpecificNamePart2) &&
                            string.IsNullOrEmpty(metaData.TypeSpecificNamePart3))
                    {
                        stateObj.WriteByte(0);  // schema not present
                    }
                    else
                    {
                        stateObj.WriteByte(1); // schema present
                        WriteIdentifier(metaData.TypeSpecificNamePart1, stateObj);
                        WriteIdentifier(metaData.TypeSpecificNamePart2, stateObj);
                        WriteIdentifierWithShortLength(metaData.TypeSpecificNamePart3, stateObj);
                    }
                    break;
                case SqlDbType.Udt:
                    stateObj.WriteByte(TdsEnums.SQLUDT);
                    WriteIdentifier(metaData.TypeSpecificNamePart1, stateObj);
                    WriteIdentifier(metaData.TypeSpecificNamePart2, stateObj);
                    WriteIdentifier(metaData.TypeSpecificNamePart3, stateObj);
                    break;
                case SqlDbType.Structured:
                    if (metaData.IsMultiValued)
                    {
                        WriteTvpTypeInfo(metaData, stateObj);
                    }
                    else
                    {
                        Debug.Assert(false, "SUDTs not yet supported.");
                    }
                    break;
                case SqlDbType.Date:
                    stateObj.WriteByte(TdsEnums.SQLDATE);
                    break;
                case SqlDbType.Time:
                    stateObj.WriteByte(TdsEnums.SQLTIME);
                    stateObj.WriteByte(metaData.Scale);
                    break;
                case SqlDbType.DateTime2:
                    stateObj.WriteByte(TdsEnums.SQLDATETIME2);
                    stateObj.WriteByte(metaData.Scale);
                    break;
                case SqlDbType.DateTimeOffset:
                    stateObj.WriteByte(TdsEnums.SQLDATETIMEOFFSET);
                    stateObj.WriteByte(metaData.Scale);
                    break;
                default:
                    Debug.Assert(false, "Unknown SqlDbType should have been caught earlier!");
                    break;
            }
        }

        private void WriteTvpTypeInfo(MSS.SmiExtendedMetaData metaData, TdsParserStateObject stateObj)
        {
            Debug.Assert(SqlDbType.Structured == metaData.SqlDbType && metaData.IsMultiValued,
                        "Invalid metadata for TVPs. Type=" + metaData.SqlDbType);
            // Type token
            stateObj.WriteByte((byte)TdsEnums.SQLTABLE);

            // 3-part name (DB, Schema, TypeName)
            WriteIdentifier(metaData.TypeSpecificNamePart1, stateObj);
            WriteIdentifier(metaData.TypeSpecificNamePart2, stateObj);
            WriteIdentifier(metaData.TypeSpecificNamePart3, stateObj);

            // TVP_COLMETADATA
            if (0 == metaData.FieldMetaData.Count)
            {
                WriteUnsignedShort((ushort)TdsEnums.TVP_NOMETADATA_TOKEN, stateObj);
            }
            else
            {
                // COUNT of columns
                WriteUnsignedShort(checked((ushort)metaData.FieldMetaData.Count), stateObj);

                // TvpColumnMetaData for each column (look for defaults in this loop
                MSS.SmiDefaultFieldsProperty defaults = (MSS.SmiDefaultFieldsProperty)metaData.ExtendedProperties[MSS.SmiPropertySelector.DefaultFields];
                for (int i = 0; i < metaData.FieldMetaData.Count; i++)
                {
                    WriteTvpColumnMetaData(metaData.FieldMetaData[i], defaults[i], stateObj);
                }

                // optional OrderUnique metadata
                WriteTvpOrderUnique(metaData, stateObj);
            }

            // END of optional metadata
            stateObj.WriteByte(TdsEnums.TVP_END_TOKEN);
        }

        // Write a single TvpColumnMetaData stream to the server
        private void WriteTvpColumnMetaData(MSS.SmiExtendedMetaData md, bool isDefault, TdsParserStateObject stateObj)
        {
            // User Type
            if (SqlDbType.Timestamp == md.SqlDbType)
            {
                WriteUnsignedInt(TdsEnums.SQLTIMESTAMP, stateObj);
            }
            else
            {
                WriteUnsignedInt(0, stateObj);
            }

            // Flags
            ushort status = TdsEnums.Nullable;
            if (isDefault)
            {
                status |= TdsEnums.TVP_DEFAULT_COLUMN;
            }
            WriteUnsignedShort(status, stateObj);

            // Type info
            WriteSmiTypeInfo(md, stateObj);

            // Column name
            // per spec, "ColName is never sent to server or client for TVP, it is required within a TVP to be zero length."
            WriteIdentifier(null, stateObj);
        }

        // temporary-results structure used only by WriteTvpOrderUnique
        //  use class to avoid List<T>'s per-struct-instantiated memory costs.
        private class TdsOrderUnique
        {
            internal short ColumnOrdinal;
            internal byte Flags;

            internal TdsOrderUnique(short ordinal, byte flags)
            {
                ColumnOrdinal = ordinal;
                Flags = flags;
            }
        }

        private void WriteTvpOrderUnique(MSS.SmiExtendedMetaData metaData, TdsParserStateObject stateObj)
        {
            // TVP_ORDER_UNIQUE token (uniqueness and sort order)

            // Merge order and unique keys into a single token stream

            MSS.SmiOrderProperty orderProperty = (MSS.SmiOrderProperty)metaData.ExtendedProperties[MSS.SmiPropertySelector.SortOrder];
            MSS.SmiUniqueKeyProperty uniqueKeyProperty = (MSS.SmiUniqueKeyProperty)metaData.ExtendedProperties[MSS.SmiPropertySelector.UniqueKey];

            // Build list from
            List<TdsOrderUnique> columnList = new List<TdsOrderUnique>(metaData.FieldMetaData.Count);
            for (int i = 0; i < metaData.FieldMetaData.Count; i++)
            {
                // Add appropriate SortOrder flag
                byte flags = 0;
                MSS.SmiOrderProperty.SmiColumnOrder columnOrder = orderProperty[i];
                if (SortOrder.Ascending == columnOrder.Order)
                {
                    flags = TdsEnums.TVP_ORDERASC_FLAG;
                }
                else if (SortOrder.Descending == columnOrder.Order)
                {
                    flags = TdsEnums.TVP_ORDERDESC_FLAG;
                }

                // Add unique key flag if appropriate
                if (uniqueKeyProperty[i])
                {
                    flags |= TdsEnums.TVP_UNIQUE_FLAG;
                }

                // Remember this column if any flags were set
                if (0 != flags)
                {
                    columnList.Add(new TdsOrderUnique(checked((short)(i + 1)), flags));
                }
            }

            // Write flagged columns to wire...
            if (0 < columnList.Count)
            {
                stateObj.WriteByte(TdsEnums.TVP_ORDER_UNIQUE_TOKEN);
                WriteShort(columnList.Count, stateObj);
                foreach (TdsOrderUnique column in columnList)
                {
                    WriteShort(column.ColumnOrdinal, stateObj);
                    stateObj.WriteByte(column.Flags);
                }
            }
        }

        internal Task WriteBulkCopyDone(TdsParserStateObject stateObj)
        {
            // Write DONE packet
            //
            if (!(State == TdsParserState.OpenNotLoggedIn || State == TdsParserState.OpenLoggedIn))
            {
                throw ADP.ClosedConnectionError();
            }
            stateObj.WriteByte(TdsEnums.SQLDONE);
            WriteShort(0, stateObj);
            WriteShort(0, stateObj);
            WriteInt(0, stateObj);

            stateObj._pendingData = true;
            stateObj._messageStatus = 0;
            return stateObj.WritePacket(TdsEnums.HARDFLUSH);
        }

        internal void WriteBulkCopyMetaData(_SqlMetaDataSet metadataCollection, int count, TdsParserStateObject stateObj)
        {
            if (!(State == TdsParserState.OpenNotLoggedIn || State == TdsParserState.OpenLoggedIn))
            {
                throw ADP.ClosedConnectionError();
            }

            stateObj.WriteByte(TdsEnums.SQLCOLMETADATA);
            WriteShort(count, stateObj);

            for (int i = 0; i < metadataCollection.Length; i++)
            {
                if (metadataCollection[i] != null)
                {
                    _SqlMetaData md = metadataCollection[i];

                    // read user type - 4 bytes Yukon, 2 backwards
                    WriteInt(0x0, stateObj);

                    ushort flags;

                    flags = (ushort)(md.Updatability << 2);
                    flags |= (ushort)(md.IsNullable ? (ushort)TdsEnums.Nullable : (ushort)0);
                    flags |= (ushort)(md.IsIdentity ? (ushort)TdsEnums.Identity : (ushort)0);

                    WriteShort(flags, stateObj);      // write the flags


                    switch (md.type)
                    {
                        case SqlDbType.Decimal:
                            stateObj.WriteByte(md.tdsType);
                            WriteTokenLength(md.tdsType, md.length, stateObj);
                            stateObj.WriteByte(md.precision);
                            stateObj.WriteByte(md.scale);
                            break;
                        case SqlDbType.Xml:
                            stateObj.WriteByteArray(s_xmlMetadataSubstituteSequence, s_xmlMetadataSubstituteSequence.Length, 0);
                            break;
                        case SqlDbType.Udt:
                            stateObj.WriteByte(TdsEnums.SQLBIGVARBINARY);
                            WriteTokenLength(TdsEnums.SQLBIGVARBINARY, md.length, stateObj);
                            break;
                        case SqlDbType.Date:
                            stateObj.WriteByte(md.tdsType);
                            break;
                        case SqlDbType.Time:
                        case SqlDbType.DateTime2:
                        case SqlDbType.DateTimeOffset:
                            stateObj.WriteByte(md.tdsType);
                            stateObj.WriteByte(md.scale);
                            break;
                        default:
                            stateObj.WriteByte(md.tdsType);
                            WriteTokenLength(md.tdsType, md.length, stateObj);
                            if (md.metaType.IsCharType)
                            {
                                WriteUnsignedInt(md.collation.info, stateObj);
                                stateObj.WriteByte(md.collation.sortId);
                            }
                            break;
                    }

                    if (md.metaType.IsLong && !md.metaType.IsPlp)
                    {
                        WriteShort(md.tableName.Length, stateObj);
                        WriteString(md.tableName, stateObj);
                    }

                    stateObj.WriteByte((byte)md.column.Length);
                    WriteString(md.column, stateObj);
                }
            } // end for loop
        }

        internal Task WriteBulkCopyValue(object value, SqlMetaDataPriv metadata, TdsParserStateObject stateObj, bool isSqlType, bool isDataFeed, bool isNull)
        {
            Debug.Assert(!isSqlType || value is INullable, "isSqlType is true, but value can not be type cast to an INullable");
            Debug.Assert(!isDataFeed ^ value is DataFeed, "Incorrect value for isDataFeed");

            Encoding saveEncoding = _defaultEncoding;
            SqlCollation saveCollation = _defaultCollation;
            int saveCodePage = _defaultCodePage;
            int saveLCID = _defaultLCID;
            Task resultTask = null;
            Task internalWriteTask = null;

            if (!(State == TdsParserState.OpenNotLoggedIn || State == TdsParserState.OpenLoggedIn))
            {
                throw ADP.ClosedConnectionError();
            }
            try
            {
                if (metadata.encoding != null)
                {
                    _defaultEncoding = metadata.encoding;
                }
                if (metadata.collation != null)
                {
                    // Replace encoding if it is UTF8
                    if ((metadata.collation.info & TdsEnums.UTF8_IN_TDSCOLLATION) == TdsEnums.UTF8_IN_TDSCOLLATION)
                    {
                        _defaultEncoding = Encoding.UTF8;
                    }

                    _defaultCollation = metadata.collation;
                    _defaultLCID = _defaultCollation.LCID;
                }
                _defaultCodePage = metadata.codePage;

                MetaType metatype = metadata.metaType;
                int ccb = 0;
                int ccbStringBytes = 0;

                if (isNull)
                {
                    // For UDT, remember we treat as binary even though it is a PLP
                    if (metatype.IsPlp && (metatype.NullableType != TdsEnums.SQLUDT || metatype.IsLong))
                    {
                        WriteLong(unchecked((long)TdsEnums.SQL_PLP_NULL), stateObj);
                    }
                    else if (!metatype.IsFixed && !metatype.IsLong && !metatype.IsVarTime)
                    {
                        WriteShort(TdsEnums.VARNULL, stateObj);
                    }
                    else
                    {
                        stateObj.WriteByte(TdsEnums.FIXEDNULL);
                    }
                    return resultTask;
                }

                if (!isDataFeed)
                {
                    switch (metatype.NullableType)
                    {
                        case TdsEnums.SQLBIGBINARY:
                        case TdsEnums.SQLBIGVARBINARY:
                        case TdsEnums.SQLIMAGE:
                        case TdsEnums.SQLUDT:
                            ccb = (isSqlType) ? ((SqlBinary)value).Length : ((byte[])value).Length;
                            break;
                        case TdsEnums.SQLUNIQUEID:
                            ccb = GUID_SIZE;   // that's a constant for guid
                            break;
                        case TdsEnums.SQLBIGCHAR:
                        case TdsEnums.SQLBIGVARCHAR:
                        case TdsEnums.SQLTEXT:
                            if (null == _defaultEncoding)
                            {
                                ThrowUnsupportedCollationEncountered(null); // stateObject only when reading
                            }

                            string stringValue = null;
                            if (isSqlType)
                            {
                                stringValue = ((SqlString)value).Value;
                            }
                            else
                            {
                                stringValue = (string)value;
                            }

                            ccb = stringValue.Length;
                            ccbStringBytes = _defaultEncoding.GetByteCount(stringValue);
                            break;
                        case TdsEnums.SQLNCHAR:
                        case TdsEnums.SQLNVARCHAR:
                        case TdsEnums.SQLNTEXT:
                            ccb = ((isSqlType) ? ((SqlString)value).Value.Length : ((string)value).Length) * 2;
                            break;
                        case TdsEnums.SQLXMLTYPE:
                            // Value here could be string or XmlReader
                            if (value is XmlReader)
                            {
                                value = MetaType.GetStringFromXml((XmlReader)value);
                            }
                            ccb = ((isSqlType) ? ((SqlString)value).Value.Length : ((string)value).Length) * 2;
                            break;

                        default:
                            ccb = metadata.length;
                            break;
                    }
                }
                else
                {
                    Debug.Assert(metatype.IsLong &&
                        ((metatype.SqlDbType == SqlDbType.VarBinary && value is StreamDataFeed) ||
                         ((metatype.SqlDbType == SqlDbType.VarChar || metatype.SqlDbType == SqlDbType.NVarChar) && value is TextDataFeed) ||
                         (metatype.SqlDbType == SqlDbType.Xml && value is XmlDataFeed)),
                   "Stream data feed should only be assigned to VarBinary(max), Text data feed should only be assigned to [N]VarChar(max), Xml data feed should only be assigned to XML(max)");
                }


                // Expected the text length in data stream for bulk copy of text, ntext, or image data.
                //
                if (metatype.IsLong)
                {
                    switch (metatype.SqlDbType)
                    {
                        case SqlDbType.Text:
                        case SqlDbType.NText:
                        case SqlDbType.Image:
                            stateObj.WriteByteArray(s_longDataHeader, s_longDataHeader.Length, 0);
                            WriteTokenLength(metadata.tdsType, ccbStringBytes == 0 ? ccb : ccbStringBytes, stateObj);
                            break;

                        case SqlDbType.VarChar:
                        case SqlDbType.NVarChar:
                        case SqlDbType.VarBinary:
                        case SqlDbType.Xml:
                        case SqlDbType.Udt:
                            // plp data
                            WriteUnsignedLong(TdsEnums.SQL_PLP_UNKNOWNLEN, stateObj);
                            break;
                    }
                }
                else
                {
                    WriteTokenLength(metadata.tdsType, ccbStringBytes == 0 ? ccb : ccbStringBytes, stateObj);
                }

                if (isSqlType)
                {
                    internalWriteTask = WriteSqlValue(value, metatype, ccb, ccbStringBytes, 0, stateObj);
                }
                else if (metatype.SqlDbType != SqlDbType.Udt || metatype.IsLong)
                {
                    internalWriteTask = WriteValue(value, metatype, metadata.scale, ccb, ccbStringBytes, 0, stateObj, metadata.length, isDataFeed);
                    if ((internalWriteTask == null) && (_asyncWrite))
                    {
                        internalWriteTask = stateObj.WaitForAccumulatedWrites();
                    }
                    Debug.Assert(_asyncWrite || stateObj.WaitForAccumulatedWrites() == null, "Should not have accumulated writes when writing sync");
                }
                else
                {
                    WriteShort(ccb, stateObj);
                    internalWriteTask = stateObj.WriteByteArray((byte[])value, ccb, 0);
                }

#if DEBUG
                //In DEBUG mode, when SetAlwaysTaskOnWrite is true, we create a task. Allows us to verify async execution paths.
                if (_asyncWrite && internalWriteTask == null && SqlBulkCopy.SetAlwaysTaskOnWrite == true)
                {
                    internalWriteTask = Task.FromResult<object>(null);
                }
#endif
                if (internalWriteTask != null)
                { //i.e. the write was async.
                    resultTask = WriteBulkCopyValueSetupContinuation(internalWriteTask, saveEncoding, saveCollation, saveCodePage, saveLCID);
                }
            }
            finally
            {
                if (internalWriteTask == null)
                {
                    _defaultEncoding = saveEncoding;
                    _defaultCollation = saveCollation;
                    _defaultCodePage = saveCodePage;
                    _defaultLCID = saveLCID;
                }
            }
            return resultTask;
        }

        // This is in its own method to avoid always allocating the lambda in WriteBulkCopyValue
        private Task WriteBulkCopyValueSetupContinuation(Task internalWriteTask, Encoding saveEncoding, SqlCollation saveCollation, int saveCodePage, int saveLCID)
        {
            return internalWriteTask.ContinueWith<Task>(t =>
            {
                _defaultEncoding = saveEncoding;
                _defaultCollation = saveCollation;
                _defaultCodePage = saveCodePage;
                _defaultLCID = saveLCID;
                return t;
            }, TaskScheduler.Default).Unwrap();
        }

        // Write mars header data, not including the mars header length
        private void WriteMarsHeaderData(TdsParserStateObject stateObj, SqlInternalTransaction transaction)
        {
            // Function to send over additional payload header data for Yukon and beyond only.

            // These are not necessary - can have local started in distributed.
            // Debug.Assert(!(null != sqlTransaction && null != distributedTransaction), "Error to have local (api started) and distributed transaction at the same time!");
            // Debug.Assert(!(null != _userStartedLocalTransaction && null != distributedTransaction), "Error to have local (started outside of the api) and distributed transaction at the same time!");

            // We may need to update the mars header length if mars header is changed in the future

            WriteShort(TdsEnums.HEADERTYPE_MARS, stateObj);

            if (null != transaction && SqlInternalTransaction.NullTransactionId != transaction.TransactionId)
            {
                WriteLong(transaction.TransactionId, stateObj);
                WriteInt(stateObj.IncrementAndObtainOpenResultCount(transaction), stateObj);
            }
            else
            {
                WriteLong(SqlInternalTransaction.NullTransactionId, stateObj);
                WriteInt(stateObj.IncrementAndObtainOpenResultCount(null), stateObj);
            }
        }

        private int GetNotificationHeaderSize(SqlNotificationRequest notificationRequest)
        {
            if (null != notificationRequest)
            {
                string callbackId = notificationRequest.UserData;
                string service = notificationRequest.Options;
                int timeout = notificationRequest.Timeout;

                if (null == callbackId)
                {
                    throw ADP.ArgumentNull(nameof(callbackId));
                }
                else if (ushort.MaxValue < callbackId.Length)
                {
                    throw ADP.ArgumentOutOfRange(nameof(callbackId));
                }

                if (null == service)
                {
                    throw ADP.ArgumentNull(nameof(service));
                }
                else if (ushort.MaxValue < service.Length)
                {
                    throw ADP.ArgumentOutOfRange(nameof(service));
                }

                if (-1 > timeout)
                {
                    throw ADP.ArgumentOutOfRange(nameof(timeout));
                }

                // Header Length (uint) (included in size) (already written to output buffer)
                // Header Type (ushort)
                // NotifyID Length (ushort)
                // NotifyID UnicodeStream (unicode text)
                // SSBDeployment Length (ushort)
                // SSBDeployment UnicodeStream (unicode text)
                // Timeout (uint) -- optional
                // Don't send timeout value if it is 0

                int headerLength = 4 + 2 + 2 + (callbackId.Length * 2) + 2 + (service.Length * 2);
                if (timeout > 0)
                    headerLength += 4;
                return headerLength;
            }
            else
            {
                return 0;
            }
        }

        // Write query notificaiton header data, not including the notificaiton header length
        private void WriteQueryNotificationHeaderData(SqlNotificationRequest notificationRequest, TdsParserStateObject stateObj)
        {
            Debug.Assert(_isYukon, "WriteQueryNotificationHeaderData called on a non-Yukon server");

            // We may need to update the notification header length if the header is changed in the future

            Debug.Assert(null != notificationRequest, "notificaitonRequest is null");

            string callbackId = notificationRequest.UserData;
            string service = notificationRequest.Options;
            int timeout = notificationRequest.Timeout;

            // we did verification in GetNotificationHeaderSize, so just assert here.
            Debug.Assert(null != callbackId, "CallbackId is null");
            Debug.Assert(ushort.MaxValue >= callbackId.Length, "CallbackId length is out of range");
            Debug.Assert(null != service, "Service is null");
            Debug.Assert(ushort.MaxValue >= service.Length, "Service length is out of range");
            Debug.Assert(-1 <= timeout, "Timeout");

            WriteShort(TdsEnums.HEADERTYPE_QNOTIFICATION, stateObj);      // Query notifications Type

            WriteShort(callbackId.Length * 2, stateObj); // Length in bytes
            WriteString(callbackId, stateObj);

            WriteShort(service.Length * 2, stateObj); // Length in bytes
            WriteString(service, stateObj);
            if (timeout > 0)
                WriteInt(timeout, stateObj);
        }

        private void WriteRPCBatchHeaders(TdsParserStateObject stateObj, SqlNotificationRequest notificationRequest)
        {
            /* Header:
               TotalLength  - DWORD  - including all headers and lengths, including itself
               Each Data Session:
               {
                     HeaderLength - DWORD  - including all header length fields, including itself
                     HeaderType   - USHORT
                     HeaderData
               }
            */

            int notificationHeaderSize = GetNotificationHeaderSize(notificationRequest);

            const int marsHeaderSize = 18; // 4 + 2 + 8 + 4

            int totalHeaderLength = 4 + marsHeaderSize + notificationHeaderSize;
            Debug.Assert(stateObj._outBytesUsed == stateObj._outputHeaderLen, "Output bytes written before total header length");
            // Write total header length
            WriteInt(totalHeaderLength, stateObj);

            // Write Mars header length
            WriteInt(marsHeaderSize, stateObj);
            // Write Mars header data
            WriteMarsHeaderData(stateObj, CurrentTransaction);

            if (0 != notificationHeaderSize)
            {
                // Write Notification header length
                WriteInt(notificationHeaderSize, stateObj);
                // Write notificaiton header data
                WriteQueryNotificationHeaderData(notificationRequest, stateObj);
            }
        }


        //
        // Reverse function of GetTokenLength
        //
        private void WriteTokenLength(byte token, int length, TdsParserStateObject stateObj)
        {
            int tokenLength = 0;

            Debug.Assert(token != 0, "0 length token!");

            // For Plp fields, this should only be used when writing to metadata header.
            // For actual data length, WriteDataLength should be used.
            // For Xml fields, there is no token length field. For MAX fields it is 0xffff.
            {
                if (TdsEnums.SQLUDT == token)
                {
                    tokenLength = 8;
                }
                else if (token == TdsEnums.SQLXMLTYPE)
                {
                    tokenLength = 8;
                }
            }

            if (tokenLength == 0)
            {
                switch (token & TdsEnums.SQLLenMask)
                {
                    case TdsEnums.SQLFixedLen:
                        Debug.Assert(length == 0x01 << ((token & 0x0c) >> 2), "length does not match encoded length in token");
                        tokenLength = 0;
                        break;

                    case TdsEnums.SQLZeroLen:
                        tokenLength = 0;
                        break;

                    case TdsEnums.SQLVarLen:
                    case TdsEnums.SQLVarCnt:
                        if (0 != (token & 0x80))
                            tokenLength = 2;
                        else if (0 == (token & 0x0c))
                            tokenLength = 4;
                        else
                            tokenLength = 1;

                        break;

                    default:
                        Debug.Assert(false, "Unknown token length!");
                        break;
                }

                switch (tokenLength)
                {
                    case 1:
                        stateObj.WriteByte((byte)length);
                        break;

                    case 2:
                        WriteShort(length, stateObj);
                        break;

                    case 4:
                        WriteInt(length, stateObj);
                        break;

                    case 8:
                        // In the metadata case we write 0xffff for partial length prefixed types.
                        //  For actual data length preceding data, WriteDataLength should be used.
                        WriteShort(TdsEnums.SQL_USHORTVARMAXLEN, stateObj);
                        break;
                } // end switch
            }
        }

        // Returns true if BOM byte mark is needed for an XML value
        private bool IsBOMNeeded(MetaType type, object value)
        {
            if (type.NullableType == TdsEnums.SQLXMLTYPE)
            {
                Type currentType = value.GetType();

                if (currentType == typeof(SqlString))
                {
                    if (!((SqlString)value).IsNull && ((((SqlString)value).Value).Length > 0))
                    {
                        if ((((SqlString)value).Value[0] & 0xff) != 0xff)
                            return true;
                    }
                }
                else if ((currentType == typeof(string)) && (((String)value).Length > 0))
                {
                    if ((value != null) && (((string)value)[0] & 0xff) != 0xff)
                        return true;
                }
                else if (currentType == typeof(SqlXml))
                {
                    if (!((SqlXml)value).IsNull)
                        return true;
                }
                else if (currentType == typeof(XmlDataFeed))
                {
                    return true;             // Values will eventually converted to unicode string here
                }
            }
            return false;
        }

        private Task GetTerminationTask(Task unterminatedWriteTask, object value, MetaType type, int actualLength, TdsParserStateObject stateObj, bool isDataFeed)
        {
            if (type.IsPlp && ((actualLength > 0) || isDataFeed))
            {
                if (unterminatedWriteTask == null)
                {
                    WriteInt(0, stateObj);
                    return null;
                }
                else
                {
                    return AsyncHelper.CreateContinuationTask<int, TdsParserStateObject>(unterminatedWriteTask, WriteInt, 0, stateObj);
                }
            }
            else
            {
                return unterminatedWriteTask;
            }
        }


        private Task WriteSqlValue(object value, MetaType type, int actualLength, int codePageByteSize, int offset, TdsParserStateObject stateObj)
        {
            return GetTerminationTask(
                WriteUnterminatedSqlValue(value, type, actualLength, codePageByteSize, offset, stateObj),
                value, type, actualLength, stateObj, false);
        }

        // For MAX types, this method can only write everything in one big chunk. If multiple
        // chunk writes needed, please use WritePlpBytes/WritePlpChars
        private Task WriteUnterminatedSqlValue(object value, MetaType type, int actualLength, int codePageByteSize, int offset, TdsParserStateObject stateObj)
        {
            Debug.Assert(((type.NullableType == TdsEnums.SQLXMLTYPE) ||
                   (value is INullable && !((INullable)value).IsNull)),
                   "unexpected null SqlType!");

            // parameters are always sent over as BIG or N types
            switch (type.NullableType)
            {
                case TdsEnums.SQLFLTN:
                    if (type.FixedLength == 4)
                        WriteFloat(((SqlSingle)value).Value, stateObj);
                    else
                    {
                        Debug.Assert(type.FixedLength == 8, "Invalid length for SqlDouble type!");
                        WriteDouble(((SqlDouble)value).Value, stateObj);
                    }

                    break;

                case TdsEnums.SQLBIGBINARY:
                case TdsEnums.SQLBIGVARBINARY:
                case TdsEnums.SQLIMAGE:
                    {
                        if (type.IsPlp)
                        {
                            WriteInt(actualLength, stateObj);               // chunk length
                        }

                        if (value is SqlBinary)
                        {
                            return stateObj.WriteByteArray(((SqlBinary)value).Value, actualLength, offset, canAccumulate: false);
                        }
                        else
                        {
                            Debug.Assert(value is SqlBytes);
                            return stateObj.WriteByteArray(((SqlBytes)value).Value, actualLength, offset, canAccumulate: false);
                        }
                    }

                case TdsEnums.SQLUNIQUEID:
                    {
                        Debug.Assert(actualLength == 16, "Invalid length for guid type in com+ object");
                        Span<byte> b = stackalloc byte[16];
                        SqlGuid sqlGuid = (SqlGuid)value;
                        if (sqlGuid.IsNull)
                        {
                            b.Clear(); // this is needed because initlocals may be supressed in framework assemblies meaning the memory is not automaticaly zeroed 
                        }
                        else
                        {
                            FillGuidBytes(sqlGuid.Value, b);
                        }
                        stateObj.WriteByteSpan(b);
                        break;
                    }

                case TdsEnums.SQLBITN:
                    {
                        Debug.Assert(type.FixedLength == 1, "Invalid length for SqlBoolean type");
                        if (((SqlBoolean)value).Value == true)
                            stateObj.WriteByte(1);
                        else
                            stateObj.WriteByte(0);

                        break;
                    }

                case TdsEnums.SQLINTN:
                    if (type.FixedLength == 1)
                        stateObj.WriteByte(((SqlByte)value).Value);
                    else
                        if (type.FixedLength == 2)
                        WriteShort(((SqlInt16)value).Value, stateObj);
                    else
                            if (type.FixedLength == 4)
                        WriteInt(((SqlInt32)value).Value, stateObj);
                    else
                    {
                        Debug.Assert(type.FixedLength == 8, "invalid length for SqlIntN type:  " + type.FixedLength.ToString(CultureInfo.InvariantCulture));
                        WriteLong(((SqlInt64)value).Value, stateObj);
                    }

                    break;

                case TdsEnums.SQLBIGCHAR:
                case TdsEnums.SQLBIGVARCHAR:
                case TdsEnums.SQLTEXT:
                    if (type.IsPlp)
                    {
                        WriteInt(codePageByteSize, stateObj);               // chunk length
                    }
                    if (value is SqlChars)
                    {
                        string sch = new string(((SqlChars)value).Value);

                        return WriteEncodingChar(sch, actualLength, offset, _defaultEncoding, stateObj, canAccumulate: false);
                    }
                    else
                    {
                        Debug.Assert(value is SqlString);
                        return WriteEncodingChar(((SqlString)value).Value, actualLength, offset, _defaultEncoding, stateObj, canAccumulate: false);
                    }


                case TdsEnums.SQLNCHAR:
                case TdsEnums.SQLNVARCHAR:
                case TdsEnums.SQLNTEXT:
                case TdsEnums.SQLXMLTYPE:

                    if (type.IsPlp)
                    {
                        if (IsBOMNeeded(type, value))
                        {
                            WriteInt(actualLength + 2, stateObj);               // chunk length
                            WriteShort(TdsEnums.XMLUNICODEBOM, stateObj);
                        }
                        else
                        {
                            WriteInt(actualLength, stateObj);               // chunk length
                        }
                    }

                    // convert to cchars instead of cbytes
                    // Xml type is already converted to string through GetCoercedValue
                    if (actualLength != 0)
                        actualLength >>= 1;

                    if (value is SqlChars)
                    {
                        return WriteCharArray(((SqlChars)value).Value, actualLength, offset, stateObj, canAccumulate: false);
                    }
                    else
                    {
                        Debug.Assert(value is SqlString);
                        return WriteString(((SqlString)value).Value, actualLength, offset, stateObj, canAccumulate: false);
                    }

                case TdsEnums.SQLNUMERICN:
                    Debug.Assert(type.FixedLength <= 17, "Decimal length cannot be greater than 17 bytes");
                    WriteSqlDecimal((SqlDecimal)value, stateObj);
                    break;

                case TdsEnums.SQLDATETIMN:
                    SqlDateTime dt = (SqlDateTime)value;

                    if (type.FixedLength == 4)
                    {
                        if (0 > dt.DayTicks || dt.DayTicks > ushort.MaxValue)
                            throw SQL.SmallDateTimeOverflow(dt.ToString());

                        WriteShort(dt.DayTicks, stateObj);
                        WriteShort(dt.TimeTicks / SqlDateTime.SQLTicksPerMinute, stateObj);
                    }
                    else
                    {
                        WriteInt(dt.DayTicks, stateObj);
                        WriteInt(dt.TimeTicks, stateObj);
                    }

                    break;

                case TdsEnums.SQLMONEYN:
                    {
                        WriteSqlMoney((SqlMoney)value, type.FixedLength, stateObj);
                        break;
                    }

                case TdsEnums.SQLUDT:
                    Debug.Fail("Called WriteSqlValue on UDT param.Should have already been handled");
                    throw SQL.UDTUnexpectedResult(value.GetType().AssemblyQualifiedName);

                default:
                    Debug.Assert(false, "Unknown TdsType!" + type.NullableType.ToString("x2", (IFormatProvider)null));
                    break;
            } // switch
            // return point for accumulated writes, note: non-accumulated writes returned from their case statements
            return null;
        }

        private class TdsOutputStream : Stream
        {
            private TdsParser _parser;
            private TdsParserStateObject _stateObj;
            private byte[] _preambleToStrip;

            public TdsOutputStream(TdsParser parser, TdsParserStateObject stateObj, byte[] preambleToStrip)
            {
                _parser = parser;
                _stateObj = stateObj;
                _preambleToStrip = preambleToStrip;
            }

            public override bool CanRead
            {
                get { return false; }
            }

            public override bool CanSeek
            {
                get { return false; }
            }

            public override bool CanWrite
            {
                get { return true; }
            }

            public override void Flush()
            {
                // NOOP
            }

            public override long Length
            {
                get { throw new NotSupportedException(); }
            }

            public override long Position
            {
                get
                {
                    throw new NotSupportedException();
                }
                set
                {
                    throw new NotSupportedException();
                }
            }

            public override int Read(byte[] buffer, int offset, int count)
            {
                throw new NotSupportedException();
            }

            public override long Seek(long offset, SeekOrigin origin)
            {
                throw new NotSupportedException();
            }

            public override void SetLength(long value)
            {
                throw new NotSupportedException();
            }

            private void StripPreamble(byte[] buffer, ref int offset, ref int count)
            {
                if (_preambleToStrip != null && count >= _preambleToStrip.Length)
                {
                    for (int idx = 0; idx < _preambleToStrip.Length; idx++)
                    {
                        if (_preambleToStrip[idx] != buffer[idx])
                        {
                            _preambleToStrip = null;
                            return;
                        }
                    }

                    offset += _preambleToStrip.Length;
                    count -= _preambleToStrip.Length;
                }
                _preambleToStrip = null;
            }

            public override void Write(byte[] buffer, int offset, int count)
            {
                Debug.Assert(!_parser._asyncWrite);
                ValidateWriteParameters(buffer, offset, count);

                StripPreamble(buffer, ref offset, ref count);

                if (count > 0)
                {
                    _parser.WriteInt(count, _stateObj); // write length of chunk
                    _stateObj.WriteByteArray(buffer, count, offset);
                }
            }

            public override Task WriteAsync(byte[] buffer, int offset, int count, CancellationToken cancellationToken)
            {
                Debug.Assert(_parser._asyncWrite);
                ValidateWriteParameters(buffer, offset, count);

                StripPreamble(buffer, ref offset, ref count);

                Task task = null;
                if (count > 0)
                {
                    _parser.WriteInt(count, _stateObj); // write length of chunk
                    task = _stateObj.WriteByteArray(buffer, count, offset, canAccumulate: false);
                }

                return task ?? Task.CompletedTask;
            }

            internal static void ValidateWriteParameters(byte[] buffer, int offset, int count)
            {
                if (buffer == null)
                {
                    throw ADP.ArgumentNull(nameof(buffer));
                }
                if (offset < 0)
                {
                    throw ADP.ArgumentOutOfRange(nameof(offset));
                }
                if (count < 0)
                {
                    throw ADP.ArgumentOutOfRange(nameof(count));
                }
                try
                {
                    if (checked(offset + count) > buffer.Length)
                    {
                        throw ExceptionBuilder.InvalidOffsetLength();
                    }
                }
                catch (OverflowException)
                {
                    // If we've overflowed when adding offset and count, then they never would have fit into buffer anyway
                    throw ExceptionBuilder.InvalidOffsetLength();
                }
            }
        }

        private class ConstrainedTextWriter : TextWriter
        {
            private TextWriter _next;
            private int _size;
            private int _written;

            public ConstrainedTextWriter(TextWriter next, int size)
            {
                _next = next;
                _size = size;
                _written = 0;

                if (_size < 1)
                {
                    _size = int.MaxValue;
                }
            }

            public bool IsComplete
            {
                get
                {
                    return _size > 0 && _written >= _size;
                }
            }

            public override Encoding Encoding
            {
                get { return _next.Encoding; }
            }

            public override void Flush()
            {
                _next.Flush();
            }

            public override Task FlushAsync()
            {
                return _next.FlushAsync();
            }

            public override void Write(char value)
            {
                if (_written < _size)
                {
                    _next.Write(value);
                    _written++;
                }
                Debug.Assert(_size < 0 || _written <= _size, string.Format("Length of data written exceeds specified length.  Written: {0}, specified: {1}", _written, _size));
            }

            public override void Write(char[] buffer, int index, int count)
            {
                ValidateWriteParameters(buffer, index, count);

                Debug.Assert(_size >= _written);
                count = Math.Min(_size - _written, count);
                if (count > 0)
                {
                    _next.Write(buffer, index, count);
                }
                _written += count;
            }

            public override Task WriteAsync(char value)
            {
                if (_written < _size)
                {
                    _written++;
                    return _next.WriteAsync(value);
                }

                return Task.CompletedTask;
            }

            public override Task WriteAsync(char[] buffer, int index, int count)
            {
                ValidateWriteParameters(buffer, index, count);

                Debug.Assert(_size >= _written);
                count = Math.Min(_size - _written, count);
                if (count > 0)
                {
                    _written += count;
                    return _next.WriteAsync(buffer, index, count);
                }

                return Task.CompletedTask;
            }

            public override Task WriteAsync(string value)
            {
                return WriteAsync(value.ToCharArray());
            }

            internal static void ValidateWriteParameters(char[] buffer, int offset, int count)
            {
                if (buffer == null)
                {
                    throw ADP.ArgumentNull(nameof(buffer));
                }
                if (offset < 0)
                {
                    throw ADP.ArgumentOutOfRange(nameof(offset));
                }
                if (count < 0)
                {
                    throw ADP.ArgumentOutOfRange(nameof(count));
                }
                try
                {
                    if (checked(offset + count) > buffer.Length)
                    {
                        throw ExceptionBuilder.InvalidOffsetLength();
                    }
                }
                catch (OverflowException)
                {
                    // If we've overflowed when adding offset and count, then they never would have fit into buffer anyway
                    throw ExceptionBuilder.InvalidOffsetLength();
                }
            }
        }

        private async Task WriteXmlFeed(XmlDataFeed feed, TdsParserStateObject stateObj, bool needBom, Encoding encoding, int size)
        {
            byte[] preambleToSkip = null;
            if (!needBom)
            {
                preambleToSkip = encoding.GetPreamble();
            }
            ConstrainedTextWriter writer = new ConstrainedTextWriter(new StreamWriter(new TdsOutputStream(this, stateObj, preambleToSkip), encoding), size);

            XmlWriterSettings writerSettings = new XmlWriterSettings();
            writerSettings.CloseOutput = false;		// don't close the memory stream
            writerSettings.ConformanceLevel = ConformanceLevel.Fragment;
            if (_asyncWrite)
            {
                writerSettings.Async = true;
            }
            XmlWriter ww = XmlWriter.Create(writer, writerSettings);

            if (feed._source.ReadState == ReadState.Initial)
            {
                feed._source.Read();
            }

            while (!feed._source.EOF && !writer.IsComplete)
            {
                // We are copying nodes from a reader to a writer.  This will cause the
                // XmlDeclaration to be emitted despite ConformanceLevel.Fragment above.
                // Therefore, we filter out the XmlDeclaration while copying.
                if (feed._source.NodeType == XmlNodeType.XmlDeclaration)
                {
                    feed._source.Read();
                    continue;
                }

                if (_asyncWrite)
                {
                    await ww.WriteNodeAsync(feed._source, true).ConfigureAwait(false);
                }
                else
                {
                    ww.WriteNode(feed._source, true);
                }
            }

            if (_asyncWrite)
            {
                await ww.FlushAsync().ConfigureAwait(false);
            }
            else
            {
                ww.Flush();
            }
        }

        private async Task WriteTextFeed(TextDataFeed feed, Encoding encoding, bool needBom, TdsParserStateObject stateObj, int size)
        {
            Debug.Assert(encoding == null || !needBom);
            char[] inBuff = new char[constTextBufferSize];

            encoding = encoding ?? new UnicodeEncoding(false, false);

            ConstrainedTextWriter writer = new ConstrainedTextWriter(new StreamWriter(new TdsOutputStream(this, stateObj, null), encoding), size);

            if (needBom)
            {
                if (_asyncWrite)
                {
                    await writer.WriteAsync((char)TdsEnums.XMLUNICODEBOM).ConfigureAwait(false);
                }
                else
                {
                    writer.Write((char)TdsEnums.XMLUNICODEBOM);
                }
            }

            int nWritten = 0;
            do
            {
                int nRead = 0;

                if (_asyncWrite)
                {
                    nRead = await feed._source.ReadBlockAsync(inBuff, 0, constTextBufferSize).ConfigureAwait(false);
                }
                else
                {
                    nRead = feed._source.ReadBlock(inBuff, 0, constTextBufferSize);
                }

                if (nRead == 0)
                {
                    break;
                }

                if (_asyncWrite)
                {
                    await writer.WriteAsync(inBuff, 0, nRead).ConfigureAwait(false);
                }
                else
                {
                    writer.Write(inBuff, 0, nRead);
                }

                nWritten += nRead;
            } while (!writer.IsComplete);

            if (_asyncWrite)
            {
                await writer.FlushAsync().ConfigureAwait(false);
            }
            else
            {
                writer.Flush();
            }
        }

        private async Task WriteStreamFeed(StreamDataFeed feed, TdsParserStateObject stateObj, int len)
        {
            TdsOutputStream output = new TdsOutputStream(this, stateObj, null);
            byte[] buff = new byte[constBinBufferSize];
            int nWritten = 0;
            do
            {
                int nRead = 0;
                int readSize = constBinBufferSize;
                if (len > 0 && nWritten + readSize > len)
                {
                    readSize = len - nWritten;
                }

                Debug.Assert(readSize >= 0);

                if (_asyncWrite)
                {
                    nRead = await feed._source.ReadAsync(buff, 0, readSize).ConfigureAwait(false);
                }
                else
                {
                    nRead = feed._source.Read(buff, 0, readSize);
                }

                if (nRead == 0)
                {
                    return;
                }

                if (_asyncWrite)
                {
                    await output.WriteAsync(buff, 0, nRead).ConfigureAwait(false);
                }
                else
                {
                    output.Write(buff, 0, nRead);
                }

                nWritten += nRead;
            } while (len <= 0 || nWritten < len);
        }

        private Task NullIfCompletedWriteTask(Task task)
        {
            if (task == null)
            {
                return null;
            }
            switch (task.Status)
            {
                case TaskStatus.RanToCompletion:
                    return null;
                case TaskStatus.Faulted:
                    throw task.Exception.InnerException;
                case TaskStatus.Canceled:
                    throw SQL.OperationCancelled();
                default:
                    return task;
            }
        }

        private Task WriteValue(object value, MetaType type, byte scale, int actualLength, int encodingByteSize, int offset, TdsParserStateObject stateObj, int paramSize, bool isDataFeed)
        {
            return GetTerminationTask(WriteUnterminatedValue(value, type, scale, actualLength, encodingByteSize, offset, stateObj, paramSize, isDataFeed),
                value, type, actualLength, stateObj, isDataFeed);
        }

        // For MAX types, this method can only write everything in one big chunk. If multiple
        // chunk writes needed, please use WritePlpBytes/WritePlpChars
        private Task WriteUnterminatedValue(object value, MetaType type, byte scale, int actualLength, int encodingByteSize, int offset, TdsParserStateObject stateObj, int paramSize, bool isDataFeed)
        {
            Debug.Assert((null != value) && (DBNull.Value != value), "unexpected missing or empty object");

            // parameters are always sent over as BIG or N types
            switch (type.NullableType)
            {
                case TdsEnums.SQLFLTN:
                    if (type.FixedLength == 4)
                        WriteFloat((float)value, stateObj);
                    else
                    {
                        Debug.Assert(type.FixedLength == 8, "Invalid length for SqlDouble type!");
                        WriteDouble((double)value, stateObj);
                    }

                    break;

                case TdsEnums.SQLBIGBINARY:
                case TdsEnums.SQLBIGVARBINARY:
                case TdsEnums.SQLIMAGE:
                case TdsEnums.SQLUDT:
                    {
                        // An array should be in the object
                        Debug.Assert(isDataFeed || value is byte[], "Value should be an array of bytes");
                        Debug.Assert(!isDataFeed || value is StreamDataFeed, "Value should be a stream");

                        if (isDataFeed)
                        {
                            Debug.Assert(type.IsPlp, "Stream assigned to non-PLP was not converted!");
                            return NullIfCompletedWriteTask(WriteStreamFeed((StreamDataFeed)value, stateObj, paramSize));
                        }
                        else
                        {
                            if (type.IsPlp)
                            {
                                WriteInt(actualLength, stateObj);               // chunk length                        
                            }
                            return stateObj.WriteByteArray((byte[])value, actualLength, offset, canAccumulate: false);
                        }
                    }

                case TdsEnums.SQLUNIQUEID:
                    {
                        Debug.Assert(actualLength == 16, "Invalid length for guid type in com+ object");
                        Span<byte> b = stackalloc byte[16];                        
                        FillGuidBytes((System.Guid)value, b);
                        stateObj.WriteByteSpan(b);

                        break;
                    }

                case TdsEnums.SQLBITN:
                    {
                        Debug.Assert(type.FixedLength == 1, "Invalid length for SqlBoolean type");
                        if ((bool)value == true)
                            stateObj.WriteByte(1);
                        else
                            stateObj.WriteByte(0);

                        break;
                    }

                case TdsEnums.SQLINTN:
                    if (type.FixedLength == 1)
                        stateObj.WriteByte((byte)value);
                    else if (type.FixedLength == 2)
                        WriteShort((short)value, stateObj);
                    else if (type.FixedLength == 4)
                        WriteInt((int)value, stateObj);
                    else
                    {
                        Debug.Assert(type.FixedLength == 8, "invalid length for SqlIntN type:  " + type.FixedLength.ToString(CultureInfo.InvariantCulture));
                        WriteLong((long)value, stateObj);
                    }

                    break;

                case TdsEnums.SQLBIGCHAR:
                case TdsEnums.SQLBIGVARCHAR:
                case TdsEnums.SQLTEXT:
                    {
                        Debug.Assert(!isDataFeed || (value is TextDataFeed || value is XmlDataFeed), "Value must be a TextReader or XmlReader");
                        Debug.Assert(isDataFeed || (value is string || value is byte[]), "Value is a byte array or string");

                        if (isDataFeed)
                        {
                            Debug.Assert(type.IsPlp, "Stream assigned to non-PLP was not converted!");
                            TextDataFeed tdf = value as TextDataFeed;
                            if (tdf == null)
                            {
                                return NullIfCompletedWriteTask(WriteXmlFeed((XmlDataFeed)value, stateObj, needBom: true, encoding: _defaultEncoding, size: paramSize));
                            }
                            else
                            {
                                return NullIfCompletedWriteTask(WriteTextFeed(tdf, _defaultEncoding, false, stateObj, paramSize));
                            }
                        }
                        else
                        {
                            if (type.IsPlp)
                            {
                                WriteInt(encodingByteSize, stateObj);               // chunk length
                            }
                            if (value is byte[])
                            { // If LazyMat non-filled blob, send cookie rather than value
                                return stateObj.WriteByteArray((byte[])value, actualLength, 0, canAccumulate: false);
                            }
                            else
                            {
                                return WriteEncodingChar((string)value, actualLength, offset, _defaultEncoding, stateObj, canAccumulate: false);
                            }
                        }
                    }
                case TdsEnums.SQLNCHAR:
                case TdsEnums.SQLNVARCHAR:
                case TdsEnums.SQLNTEXT:
                case TdsEnums.SQLXMLTYPE:
                    {
                        Debug.Assert(!isDataFeed || (value is TextDataFeed || value is XmlDataFeed), "Value must be a TextReader or XmlReader");
                        Debug.Assert(isDataFeed || (value is string || value is byte[]), "Value is a byte array or string");

                        if (isDataFeed)
                        {
                            Debug.Assert(type.IsPlp, "Stream assigned to non-PLP was not converted!");
                            TextDataFeed tdf = value as TextDataFeed;
                            if (tdf == null)
                            {
                                return NullIfCompletedWriteTask(WriteXmlFeed((XmlDataFeed)value, stateObj, IsBOMNeeded(type, value), Encoding.Unicode, paramSize));
                            }
                            else
                            {
                                return NullIfCompletedWriteTask(WriteTextFeed(tdf, null, IsBOMNeeded(type, value), stateObj, paramSize));
                            }
                        }
                        else
                        {
                            if (type.IsPlp)
                            {
                                if (IsBOMNeeded(type, value))
                                {
                                    WriteInt(actualLength + 2, stateObj);               // chunk length
                                    WriteShort(TdsEnums.XMLUNICODEBOM, stateObj);
                                }
                                else
                                {
                                    WriteInt(actualLength, stateObj);               // chunk length
                                }
                            }
                            if (value is byte[])
                            { // If LazyMat non-filled blob, send cookie rather than value
                                return stateObj.WriteByteArray((byte[])value, actualLength, 0, canAccumulate: false);
                            }
                            else
                            {
                                // convert to cchars instead of cbytes
                                actualLength >>= 1;
                                return WriteString((string)value, actualLength, offset, stateObj, canAccumulate: false);
                            }
                        }
                    }
                case TdsEnums.SQLNUMERICN:
                    Debug.Assert(type.FixedLength <= 17, "Decimal length cannot be greater than 17 bytes");
                    WriteDecimal((decimal)value, stateObj);
                    break;

                case TdsEnums.SQLDATETIMN:
                    Debug.Assert(type.FixedLength <= 0xff, "Invalid Fixed Length");

                    TdsDateTime dt = MetaType.FromDateTime((DateTime)value, (byte)type.FixedLength);

                    if (type.FixedLength == 4)
                    {
                        if (0 > dt.days || dt.days > ushort.MaxValue)
                            throw SQL.SmallDateTimeOverflow(MetaType.ToDateTime(dt.days, dt.time, 4).ToString(CultureInfo.InvariantCulture));

                        WriteShort(dt.days, stateObj);
                        WriteShort(dt.time, stateObj);
                    }
                    else
                    {
                        WriteInt(dt.days, stateObj);
                        WriteInt(dt.time, stateObj);
                    }

                    break;

                case TdsEnums.SQLMONEYN:
                    {
                        WriteCurrency((decimal)value, type.FixedLength, stateObj);
                        break;
                    }

                case TdsEnums.SQLDATE:
                    {
                        WriteDate((DateTime)value, stateObj);
                        break;
                    }

                case TdsEnums.SQLTIME:
                    if (scale > TdsEnums.DEFAULT_VARTIME_SCALE)
                    {
                        throw SQL.TimeScaleValueOutOfRange(scale);
                    }
                    WriteTime((TimeSpan)value, scale, actualLength, stateObj);
                    break;

                case TdsEnums.SQLDATETIME2:
                    if (scale > TdsEnums.DEFAULT_VARTIME_SCALE)
                    {
                        throw SQL.TimeScaleValueOutOfRange(scale);
                    }
                    WriteDateTime2((DateTime)value, scale, actualLength, stateObj);
                    break;

                case TdsEnums.SQLDATETIMEOFFSET:
                    WriteDateTimeOffset((DateTimeOffset)value, scale, actualLength, stateObj);
                    break;

                default:
                    Debug.Assert(false, "Unknown TdsType!" + type.NullableType.ToString("x2", (IFormatProvider)null));
                    break;
            } // switch
            // return point for accumulated writes, note: non-accumulated writes returned from their case statements
            return null;
            // Debug.WriteLine("value:  " + value.ToString(CultureInfo.InvariantCulture));
        }

        //
        // we always send over nullable types for parameters so we always write the varlen fields
        //

        internal void WriteParameterVarLen(MetaType type, int size, bool isNull, TdsParserStateObject stateObj, bool unknownLength = false)
        {
            if (type.IsLong)
            { // text/image/SQLVariant have a 4 byte length, plp datatypes have 8 byte lengths
                if (isNull)
                {
                    if (type.IsPlp)
                    {
                        WriteLong(unchecked((long)TdsEnums.SQL_PLP_NULL), stateObj);
                    }
                    else
                    {
                        WriteInt(unchecked((int)TdsEnums.VARLONGNULL), stateObj);
                    }
                }
                else if (type.NullableType == TdsEnums.SQLXMLTYPE || unknownLength)
                {
                    WriteUnsignedLong(TdsEnums.SQL_PLP_UNKNOWNLEN, stateObj);
                }
                else if (type.IsPlp)
                {
                    // Non-xml plp types
                    WriteLong((long)size, stateObj);
                }
                else
                {
                    WriteInt(size, stateObj);
                }
            }
            else if (type.IsVarTime)
            {
                if (isNull)
                {
                    stateObj.WriteByte(TdsEnums.FIXEDNULL);
                }
                else
                {
                    stateObj.WriteByte((byte)size);
                }
            }
            else if (false == type.IsFixed)
            { // non-long but variable length column, must be a BIG* type: 2 byte length
                if (isNull)
                {
                    WriteShort(TdsEnums.VARNULL, stateObj);
                }
                else
                {
                    WriteShort(size, stateObj);
                }
            }
            else
            {
                if (isNull)
                {
                    stateObj.WriteByte(TdsEnums.FIXEDNULL);
                }
                else
                {
                    Debug.Assert(type.FixedLength <= 0xff, "WriteParameterVarLen: invalid one byte length!");
                    stateObj.WriteByte((byte)(type.FixedLength & 0xff)); // 1 byte for everything else
                }
            }
        }

        // Reads the next chunk in a nvarchar(max) data stream.
        // This call must be preceded by a call to ReadPlpLength or ReadDataLength.
        // Will not start reading into the next chunk if bytes requested is larger than
        // the current chunk length. Do another ReadPlpLength, ReadPlpUnicodeChars in that case.
        // Returns the actual chars read
        private bool TryReadPlpUnicodeCharsChunk(char[] buff, int offst, int len, TdsParserStateObject stateObj, out int charsRead)
        {
            Debug.Assert((buff == null && len == 0) || (buff.Length >= offst + len), "Invalid length sent to ReadPlpUnicodeChars()!");
            Debug.Assert((stateObj._longlen != 0) && (stateObj._longlen != TdsEnums.SQL_PLP_NULL),
                        "Out of sync plp read request");
            if (stateObj._longlenleft == 0)
            {
                Debug.Assert(false, "Out of sync read request");
                charsRead = 0;
                return true;
            }

            charsRead = len;

            // stateObj._longlenleft is in bytes
            if ((stateObj._longlenleft >> 1) < (ulong)len)
                charsRead = (int)(stateObj._longlenleft >> 1);

            for (int ii = 0; ii < charsRead; ii++)
            {
                if (!stateObj.TryReadChar(out buff[offst + ii]))
                {
                    return false;
                }
            }

            stateObj._longlenleft -= ((ulong)charsRead << 1);
            return true;
        }

        internal int ReadPlpUnicodeChars(ref char[] buff, int offst, int len, TdsParserStateObject stateObj)
        {
            int charsRead;
            Debug.Assert(stateObj._syncOverAsync, "Should not attempt pends in a synchronous call");
            bool result = TryReadPlpUnicodeChars(ref buff, offst, len, stateObj, out charsRead);
            if (!result)
            { throw SQL.SynchronousCallMayNotPend(); }
            return charsRead;
        }

        // Reads the requested number of chars from a plp data stream, or the entire data if
        // requested length is -1 or larger than the actual length of data. First call to this method
        //  should be preceded by a call to ReadPlpLength or ReadDataLength.
        // Returns the actual chars read.
        internal bool TryReadPlpUnicodeChars(ref char[] buff, int offst, int len, TdsParserStateObject stateObj, out int totalCharsRead)
        {
            int charsRead = 0;
            int charsLeft = 0;
            char[] newbuf;

            if (stateObj._longlen == 0)
            {
                Debug.Assert(stateObj._longlenleft == 0);
                totalCharsRead = 0;
                return true;       // No data
            }

            Debug.Assert(((ulong)stateObj._longlen != TdsEnums.SQL_PLP_NULL),
                    "Out of sync plp read request");

            Debug.Assert((buff == null && offst == 0) || (buff.Length >= offst + len), "Invalid length sent to ReadPlpUnicodeChars()!");
            charsLeft = len;

            // If total length is known up front, allocate the whole buffer in one shot instead of realloc'ing and copying over each time
            if (buff == null && stateObj._longlen != TdsEnums.SQL_PLP_UNKNOWNLEN)
            {
                buff = new char[(int)Math.Min((int)stateObj._longlen, len)];
            }

            if (stateObj._longlenleft == 0)
            {
                ulong ignored;
                if (!stateObj.TryReadPlpLength(false, out ignored))
                {
                    totalCharsRead = 0;
                    return false;
                }
                if (stateObj._longlenleft == 0)
                { // Data read complete
                    totalCharsRead = 0;
                    return true;
                }
            }

            totalCharsRead = 0;

            while (charsLeft > 0)
            {
                charsRead = (int)Math.Min((stateObj._longlenleft + 1) >> 1, (ulong)charsLeft);
                if ((buff == null) || (buff.Length < (offst + charsRead)))
                {
                    // Grow the array
                    newbuf = new char[offst + charsRead];
                    if (buff != null)
                    {
                        Buffer.BlockCopy(buff, 0, newbuf, 0, offst * 2);
                    }
                    buff = newbuf;
                }
                if (charsRead > 0)
                {
                    if (!TryReadPlpUnicodeCharsChunk(buff, offst, charsRead, stateObj, out charsRead))
                    {
                        return false;
                    }
                    charsLeft -= charsRead;
                    offst += charsRead;
                    totalCharsRead += charsRead;
                }
                // Special case single byte left
                if (stateObj._longlenleft == 1 && (charsLeft > 0))
                {
                    byte b1;
                    if (!stateObj.TryReadByte(out b1))
                    {
                        return false;
                    }
                    stateObj._longlenleft--;
                    ulong ignored;
                    if (!stateObj.TryReadPlpLength(false, out ignored))
                    {
                        return false;
                    }
                    Debug.Assert((stateObj._longlenleft != 0), "ReadPlpUnicodeChars: Odd byte left at the end!");
                    byte b2;
                    if (!stateObj.TryReadByte(out b2))
                    {
                        return false;
                    }
                    stateObj._longlenleft--;
                    // Put it at the end of the array. At this point we know we have an extra byte.
                    buff[offst] = (char)(((b2 & 0xff) << 8) + (b1 & 0xff));
                    offst = checked((int)offst + 1);
                    charsRead++;
                    charsLeft--;
                    totalCharsRead++;
                }
                if (stateObj._longlenleft == 0)
                { // Read the next chunk or cleanup state if hit the end
                    ulong ignored;
                    if (!stateObj.TryReadPlpLength(false, out ignored))
                    {
                        return false;
                    }
                }

                if (stateObj._longlenleft == 0)   // Data read complete
                    break;
            }
            return true;
        }

        internal int ReadPlpAnsiChars(ref char[] buff, int offst, int len, SqlMetaDataPriv metadata, TdsParserStateObject stateObj)
        {
            int charsRead = 0;
            int charsLeft = 0;
            int bytesRead = 0;
            int totalcharsRead = 0;

            if (stateObj._longlen == 0)
            {
                Debug.Assert(stateObj._longlenleft == 0);
                return 0;       // No data
            }

            Debug.Assert(((ulong)stateObj._longlen != TdsEnums.SQL_PLP_NULL),
                    "Out of sync plp read request");

            Debug.Assert((buff == null && offst == 0) || (buff.Length >= offst + len), "Invalid length sent to ReadPlpAnsiChars()!");
            charsLeft = len;

            if (stateObj._longlenleft == 0)
            {
                stateObj.ReadPlpLength(false);
                if (stateObj._longlenleft == 0)
                {// Data read complete
                    stateObj._plpdecoder = null;
                    return 0;
                }
            }

            if (stateObj._plpdecoder == null)
            {
                Encoding enc = metadata.encoding;

                if (enc == null)
                {
                    if (null == _defaultEncoding)
                    {
                        ThrowUnsupportedCollationEncountered(stateObj);
                    }

                    enc = _defaultEncoding;
                }
                stateObj._plpdecoder = enc.GetDecoder();
            }

            while (charsLeft > 0)
            {
                bytesRead = (int)Math.Min(stateObj._longlenleft, (ulong)charsLeft);
                if ((stateObj._bTmp == null) || (stateObj._bTmp.Length < bytesRead))
                {
                    // Grow the array
                    stateObj._bTmp = new byte[bytesRead];
                }

                bytesRead = stateObj.ReadPlpBytesChunk(stateObj._bTmp, 0, bytesRead);

                charsRead = stateObj._plpdecoder.GetChars(stateObj._bTmp, 0, bytesRead, buff, offst);
                charsLeft -= charsRead;
                offst += charsRead;
                totalcharsRead += charsRead;
                if (stateObj._longlenleft == 0)  // Read the next chunk or cleanup state if hit the end
                    stateObj.ReadPlpLength(false);

                if (stateObj._longlenleft == 0)
                { // Data read complete
                    stateObj._plpdecoder = null;
                    break;
                }
            }
            return (totalcharsRead);
        }

        // ensure value is not null and does not have an NBC bit set for it before using this method
        internal ulong SkipPlpValue(ulong cb, TdsParserStateObject stateObj)
        {
            ulong skipped;
            Debug.Assert(stateObj._syncOverAsync, "Should not attempt pends in a synchronous call");
            bool result = TrySkipPlpValue(cb, stateObj, out skipped);
            if (!result)
            { throw SQL.SynchronousCallMayNotPend(); }
            return skipped;
        }

        internal bool TrySkipPlpValue(ulong cb, TdsParserStateObject stateObj, out ulong totalBytesSkipped)
        {
            // Read and skip cb bytes or until  ReadPlpLength returns 0.
            int bytesSkipped;
            totalBytesSkipped = 0;

            if (stateObj._longlenleft == 0)
            {
                ulong ignored;
                if (!stateObj.TryReadPlpLength(false, out ignored))
                {
                    return false;
                }
            }

            while ((totalBytesSkipped < cb) &&
                    (stateObj._longlenleft > 0))
            {
                if (stateObj._longlenleft > int.MaxValue)
                    bytesSkipped = int.MaxValue;
                else
                    bytesSkipped = (int)stateObj._longlenleft;
                bytesSkipped = ((cb - totalBytesSkipped) < (ulong)bytesSkipped) ? (int)(cb - totalBytesSkipped) : bytesSkipped;

                if (!stateObj.TrySkipBytes(bytesSkipped))
                {
                    return false;
                }
                stateObj._longlenleft -= (ulong)bytesSkipped;
                totalBytesSkipped += (ulong)bytesSkipped;

                if (stateObj._longlenleft == 0)
                {
                    ulong ignored;
                    if (!stateObj.TryReadPlpLength(false, out ignored))
                    {
                        return false;
                    }
                }
            }

            return true;
        }

        internal ulong PlpBytesLeft(TdsParserStateObject stateObj)
        {
            if ((stateObj._longlen != 0) && (stateObj._longlenleft == 0))
                stateObj.ReadPlpLength(false);

            return stateObj._longlenleft;
        }

        internal bool TryPlpBytesLeft(TdsParserStateObject stateObj, out ulong left)
        {
            if ((stateObj._longlen != 0) && (stateObj._longlenleft == 0))
            {
                if (!stateObj.TryReadPlpLength(false, out left))
                {
                    return false;
                }
            }

            left = stateObj._longlenleft;
            return true;
        }

        private const ulong _indeterminateSize = 0xffffffffffffffff;        // Represents unknown size

        internal ulong PlpBytesTotalLength(TdsParserStateObject stateObj)
        {
            if (stateObj._longlen == TdsEnums.SQL_PLP_UNKNOWNLEN)
                return _indeterminateSize;
            else if (stateObj._longlen == TdsEnums.SQL_PLP_NULL)
                return 0;

            return stateObj._longlen;
        }

        private bool TryProcessUDTMetaData(SqlMetaDataPriv metaData, TdsParserStateObject stateObj)
        {

            ushort shortLength;
            byte byteLength;

            if (!stateObj.TryReadUInt16(out shortLength))
            { // max byte size
                return false;
            }
            metaData.length = shortLength;

            // database name
            if (!stateObj.TryReadByte(out byteLength))
            {
                return false;
            }
            if (metaData.udt is null)
            {
                metaData.udt = new SqlMetaDataUdt();
            }

            if (byteLength != 0)
            {
                if (!stateObj.TryReadString(byteLength, out metaData.udt.DatabaseName))
                {
                    return false;
                }
            }

            // schema name
            if (!stateObj.TryReadByte(out byteLength))
            {
                return false;
            }
            if (byteLength != 0)
            {
                if (!stateObj.TryReadString(byteLength, out metaData.udt.SchemaName))
                {
                    return false;
                }
            }

            // type name
            if (!stateObj.TryReadByte(out byteLength))
            {
                return false;
            }
            if (byteLength != 0)
            {
                if (!stateObj.TryReadString(byteLength, out metaData.udt.TypeName))
                {
                    return false;
                }
            }

            if (!stateObj.TryReadUInt16(out shortLength))
            {
                return false;
            }
            if (shortLength != 0)
            {
                if (!stateObj.TryReadString(shortLength, out metaData.udt.AssemblyQualifiedName))
                {
                    return false;
                }
            }

            return true;
        }
    }    // tdsparser
}//namespace<|MERGE_RESOLUTION|>--- conflicted
+++ resolved
@@ -7199,7 +7199,6 @@
                                     }
 
                                     TDSExecuteRPCParameterSetupWriteCompletion(
-<<<<<<< HEAD
                                         rpcArray, 
                                         timeout, 
                                         inSchema, 
@@ -7210,29 +7209,16 @@
                                         completion, 
                                         ii, 
                                         i + 1, 
-=======
-                                        rpcArray,
-                                        timeout,
-                                        inSchema,
-                                        notificationRequest,
-                                        stateObj,
-                                        isCommandProc,
-                                        sync,
-                                        completion,
-                                        ii,
-                                        i + 1,
->>>>>>> ec08cd34
                                         writeParamTask
                                    );
 
                                     // Take care of releasing the locks
                                     if (releaseConnectionLock)
                                     {
-                                        task.ContinueWith(
-                                            (_, state) => ((SqlInternalConnectionTds)state)._parserLock.Release(),
-                                            state: _connHandler,
-                                            TaskScheduler.Default
-                                        );
+                                        task.ContinueWith(_ =>
+                                        {
+                                            _connHandler._parserLock.Release();
+                                        }, TaskScheduler.Default);
                                         releaseConnectionLock = false;
                                     }
 
