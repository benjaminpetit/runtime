{
  "build": [
    {
      "enabled": true,
      "continueOnError": true,
      "alwaysRun": false,
      "displayName": "Cleanup previous build",
      "timeoutInMinutes": 0,
      "task": {
        "id": "d9bafed4-0b18-4f58-968d-86655b4d2ce9",
        "versionSpec": "1.*",
        "definitionType": "task"
      },
      "inputs": {
        "filename": "sudo",
        "arguments": "rm -dfr $(PB_SourcesDirectory)",
        "workingFolder": "",
        "failOnStandardError": "false"
      }
    },
    {
      "enabled": true,
      "continueOnError": false,
      "alwaysRun": false,
      "displayName": "Clone repo",
      "timeoutInMinutes": 0,
      "task": {
        "id": "d9bafed4-0b18-4f58-968d-86655b4d2ce9",
        "versionSpec": "1.*",
        "definitionType": "task"
      },
      "inputs": {
        "filename": "git",
        "arguments": "clone $(PB_VsoRepoUrl) $(PB_SourcesDirectory)",
        "workingFolder": "",
        "failOnStandardError": "false"
      }
    },
    {
      "enabled": true,
      "continueOnError": false,
      "alwaysRun": false,
      "displayName": "git checkout",
      "timeoutInMinutes": 0,
      "task": {
        "id": "d9bafed4-0b18-4f58-968d-86655b4d2ce9",
        "versionSpec": "1.*",
        "definitionType": "task"
      },
      "inputs": {
        "filename": "git",
        "arguments": "checkout $(SourceVersion)",
        "workingFolder": "$(PB_SourcesDirectory)",
        "failOnStandardError": "false"
      }
    },
    {
      "enabled": true,
      "continueOnError": false,
      "alwaysRun": false,
      "displayName": "Create host machine tools sandbox",
      "timeoutInMinutes": 0,
      "task": {
        "id": "5bfb729a-a7c8-4a78-a7c3-8d717bb7c13c",
        "versionSpec": "2.*",
        "definitionType": "task"
      },
      "inputs": {
        "SourceFolder": "$(PB_SourcesDirectory)",
        "Contents": "init-tools.sh\nBuildToolsVersion.txt\nDotnetCLIVersion.txt\ninit-tools.msbuild",
        "TargetFolder": "$(PB_DockerHost_Sandbox)",
        "CleanTargetFolder": "false",
        "OverWrite": "false",
        "flattenFolders": "false"
      }
    },
    {
      "enabled": true,
      "continueOnError": false,
      "alwaysRun": false,
      "displayName": "Initialize tools in sandbox for host machine",
      "timeoutInMinutes": 0,
      "task": {
        "id": "d9bafed4-0b18-4f58-968d-86655b4d2ce9",
        "versionSpec": "1.*",
        "definitionType": "task"
      },
      "inputs": {
        "filename": "$(PB_DockerHost_Sandbox)/init-tools.sh",
        "arguments": "",
        "workingFolder": "$(PB_DockerHost_Sandbox)",
        "failOnStandardError": "false"
      }
    },
    {
      "enabled": true,
      "continueOnError": false,
      "alwaysRun": false,
      "displayName": "Initialize docker",
      "timeoutInMinutes": 0,
      "task": {
        "id": "d9bafed4-0b18-4f58-968d-86655b4d2ce9",
        "versionSpec": "1.*",
        "definitionType": "task"
      },
      "inputs": {
        "filename": "$(PB_DockerHost_ToolsDirectory)/scripts/docker/init-docker.sh",
        "arguments": "$(PB_DockerImageName)",
        "workingFolder": "$(PB_DockerHost_Sandbox)",
        "failOnStandardError": "false"
      }
    },
    {
      "enabled": true,
      "continueOnError": false,
      "alwaysRun": false,
      "displayName": "Build",
      "timeoutInMinutes": 0,
      "task": {
        "id": "d9bafed4-0b18-4f58-968d-86655b4d2ce9",
        "versionSpec": "1.*",
        "definitionType": "task"
      },
      "inputs": {
        "filename": "docker",
        "arguments": "run --rm $(PB_CrossBuildArgs)$(DockerCommonRunArgs) $(PB_GitDirectory)/build.sh -OfficialBuildId=$(OfficialBuildId) $(PB_BuildArguments) -- $(PB_AdditionalMSBuildArguments)",
        "workingFolder": "$(PB_SourcesDirectory)",
        "failOnStandardError": "false"
      }
    },
    {
      "enabled": true,
      "continueOnError": false,
      "alwaysRun": false,
      "displayName": "Publish",
      "timeoutInMinutes": 0,
      "task": {
        "id": "d9bafed4-0b18-4f58-968d-86655b4d2ce9",
        "versionSpec": "1.*",
        "definitionType": "task"
      },
      "inputs": {
        "filename": "docker",
        "arguments": "run --privileged --rm $(DockerCommonRunArgs) $(PB_GitDirectory)/Tools/msbuild.sh $(PB_GitDirectory)/publish/publish.proj /p:AzureAccountName=$(PB_AzureAccountName) /p:ContainerName=$(PB_ContainerName) /p:AzureAccessToken=$(PB_AzureAccessToken) /p:ChecksumAzureAccountName=$(PB_ChecksumAzureAccountName) /p:ChecksumContainerName=$(PB_ChecksumContainerName) /p:ChecksumAzureAccessToken=$(PB_ChecksumAzureAccessToken) /p:TargetArchitecture=$(PB_TargetArchitecture) /p:ConfigurationGroup=$(BuildConfiguration) /p:PortableBuild=$(PB_PortableBuild) /p:OSGroup=Linux /p:DebRepoUser=$(PB_DebRepoUser) /p:DebRepoServer=$(PB_DebRepoServer) /p:DebRepoPass=$(DEB_REPO_PASSWORD) /p:DebianId_ubuntu1404-x64=$(PB_DebianId_ubuntu1404-x64) /p:DebianId_debian8-x64=$(PB_DebianId_debian8-x64) /p:DebianId_ubuntu1604-x64=$(PB_DebianId_ubuntu1604-x64) /p:DebianId_ubuntu1610-x64=$(PB_DebianId_ubuntu1610-x64) $(PB_AdditionalMSBuildArguments)",
        "workingFolder": "$(PB_SourcesDirectory)",
        "failOnStandardError": "false"
      }
    },
    {
      "enabled": true,
      "continueOnError": true,
      "alwaysRun": false,
      "displayName": "Cleanup Docker",
      "timeoutInMinutes": 0,
      "task": {
        "id": "d9bafed4-0b18-4f58-968d-86655b4d2ce9",
        "versionSpec": "1.*",
        "definitionType": "task"
      },
      "inputs": {
        "filename": "perl",
        "arguments": "$(PB_DockerHost_ToolsDirectory)/scripts/docker/cleanup-docker.sh",
        "workingFolder": "",
        "failOnStandardError": "false"
      }
    },
    {
      "enabled": true,
      "continueOnError": true,
      "alwaysRun": false,
      "displayName": "Copy Publish Artifact: Build Logs",
      "timeoutInMinutes": 0,
      "task": {
        "id": "1d341bb0-2106-458c-8422-d00bcea6512a",
        "versionSpec": "1.*",
        "definitionType": "task"
      },
      "inputs": {
        "CopyRoot": "",
        "Contents": "**/*.log",
        "ArtifactName": "Build Logs",
        "ArtifactType": "Container",
        "TargetPath": "\\\\my\\share\\$(Build.DefinitionName)\\$(Build.BuildNumber)"
      }
    },
    {
      "enabled": true,
      "continueOnError": true,
      "alwaysRun": false,
      "displayName": "Cleanup VSTS Agent",
      "timeoutInMinutes": 0,
      "task": {
        "id": "d9bafed4-0b18-4f58-968d-86655b4d2ce9",
        "versionSpec": "1.*",
        "definitionType": "task"
      },
      "inputs": {
        "filename": "$(PB_DockerHost_ToolsDirectory)/msbuild.sh",
        "arguments": "$(PB_DockerHost_ToolsDirectory)/scripts/vstsagent/cleanupagent.proj /p:AgentDirectory=$(Agent.HomeDirectory) /p:DoClean=$(PB_CleanAgent)",
        "workingFolder": "$(DockerHost_ToolsDirectory)/scripts/vstsagent/",
        "failOnStandardError": "false"
      }
    }
  ],
  "options": [
    {
      "enabled": false,
      "definition": {
        "id": "5d58cc01-7c75-450c-be18-a388ddb129ec"
      },
      "inputs": {
        "branchFilters": "[\"+refs/heads/*\"]",
        "additionalFields": "{}"
      }
    },
    {
      "enabled": false,
      "definition": {
        "id": "5bc3cfb7-6b54-4a4b-b5d2-a3905949f8a6"
      },
      "inputs": {
        "additionalFields": "{}"
      }
    },
    {
      "enabled": false,
      "definition": {
        "id": "7c555368-ca64-4199-add6-9ebaf0b0137d"
      },
      "inputs": {
        "multipliers": "[]",
        "parallel": "false",
        "continueOnError": "true",
        "additionalFields": "{}"
      }
    },
    {
      "enabled": false,
      "definition": {
        "id": "a9db38f9-9fdc-478c-b0f9-464221e58316"
      },
      "inputs": {
        "workItemType": "4777",
        "assignToRequestor": "true",
        "additionalFields": "{}"
      }
    },
    {
      "enabled": false,
      "definition": {
        "id": "57578776-4c22-4526-aeb0-86b6da17ee9c"
      },
      "inputs": {
        "additionalFields": "{}"
      }
    }
  ],
  "variables": {
    "BuildConfiguration": {
      "value": "Release",
      "allowOverride": true
    },
    "PB_BuildArguments": {
      "value": "-ConfigurationGroup=$(BuildConfiguration) $(PB_AdditionalBuildArguments)",
      "allowOverride": true
    },
    "CONNECTION_STRING": {
      "value": "PassedViaPipeBuild"
    },
    "DEB_REPO_PASSWORD": {
      "value": null,
      "isSecret": true
    },
    "PB_DebianId_ubuntu1404-x64": {
      "value": null,
      "isSecret": true
    },
    "PB_DebianId_debian8-x64": {
      "value": null,
      "isSecret": true
    },
    "PB_DebianId_ubuntu1604-x64": {
      "value": null,
      "isSecret": true
    },
    "PB_DebianId_ubuntu1610-x64": {
      "value": null,
      "isSecret": true
    },
    "PUBLISH_TO_AZURE_BLOB": {
      "value": "true",
      "allowOverride": true
    },
    "DOTNET_BUILD_CONTAINER_TAG": {
      "value": "core-setup-$(PB_DockerOS)-$(Build.BuildId)"
    },
    "PB_DockerOS": {
      "value": "debian8",
      "allowOverride": true
    },
    "PB_CleanAgent": {
      "value": "true"
    },
    "PB_DockerHost_ToolsDirectory": {
      "value": "$(PB_DockerHost_Sandbox)/Tools"
    },
    "PB_DockerImageName": {
      "value": "$(PB_DockerRepository):$(PB_DockerTag)"
    },
    "PB_DockerRepository": {
      "value": "microsoft/dotnet-buildtools-prereqs"
    },
    "PB_DockerContainerName": {
      "value": "coresetup-$(Build.BuildId)"
    },
    "PB_DockerTag": {
      "value": "ubuntu1404_prereqs_v3"
    },
    "OfficialBuildId": {
      "value": "$(Build.BuildNumber)"
    },
    "PB_GitDirectory": {
      "value": "/root/coresetup"
    },
    "SourceVersion": {
      "value": "HEAD"
    },
    "ROOTFS_DIR": {
      "value": "/crossrootfs/$(PB_TargetArchitecture)"
    },
    "PB_CrossBuildArgs": {
      "value": "",
      "allowOverride": true
    },
    "DockerCommonRunArgs": {
      "value": "--name $(PB_DockerContainerName) -v \"$(PB_SourcesDirectory):$(PB_GitDirectory)\" -w=\"$(PB_GitDirectory)\" $(PB_DockerImageName)"
    },
    "PB_VsoRepoUrl": {
      "value": "--branch $(PB_Branch) https://$(PB_VsoAccountName):$(PB_VsoPassword)@devdiv.visualstudio.com/DevDiv/_git/DotNet-Core-Setup-Trusted"
    },
    "PB_VsoAccountName": {
      "value": "dn-bot"
    },
    "PB_VsoPassword": {
      "value": null,
      "isSecret": true
    },
    "PB_SourcesDirectory": {
      "value": "$(Build.SourcesDirectory)/core-setup"
    },
    "PB_Branch": {
      "value": "master"
    },
    "PB_DockerHost_Sandbox": {
      "value": "$(Build.StagingDirectory)/HostSandbox"
    },
    "PB_AzureAccountName": {
      "value": "sourcebuild"
    },
    "PB_ContainerName": {
      "value": "dotnet"
    },
    "PB_AzureAccessToken": {
      "value": null,
      "isSecret": true
    },
<<<<<<< HEAD
    "PB_DistroRid": {
      "value": "ubuntu.14.04-arm"
    },
=======
>>>>>>> 95a70dc2
    "PB_TargetArchitecture": {
      "value": "arm"
    },
    "PB_AdditionalBuildArguments": {
      "value": ""
    },
    "PB_AdditionalMSBuildArguments": {
      "value": ""
    },
    "PB_PortableBuild": {
      "value": "false"
    },
    "PB_DebRepoUser": {
      "value": "dotnet"
    },
    "PB_DebRepoServer": {
      "value": "azure-apt-cat.cloudapp.net"
    },
    "PB_ChecksumAzureAccountName": {
      "value": "dotnetclichecksums"
    },
    "PB_ChecksumContainerName": {
      "value": "dotnet"
    },
    "PB_ChecksumAzureAccessToken": {
      "value": null,
      "isSecret": true
    }
  },
  "demands": [
    "Agent.OS -equals linux"
  ],
  "retentionRules": [
    {
      "branches": [
        "+refs/heads/*"
      ],
      "artifacts": [],
      "artifactTypesToDelete": [
        "FilePath",
        "SymbolStore"
      ],
      "daysToKeep": 2,
      "minimumToKeep": 10,
      "deleteBuildRecord": true,
      "deleteTestResults": true
    }
  ],
  "buildNumberFormat": "$(date:yyyyMMdd)$(rev:-rr)",
  "jobAuthorizationScope": "projectCollection",
  "jobTimeoutInMinutes": 90,
  "jobCancelTimeoutInMinutes": 5,
  "badgeEnabled": true,
  "repository": {
    "properties": {
      "labelSources": "0",
      "reportBuildStatus": "true",
      "fetchDepth": "0",
      "gitLfsSupport": "false",
      "skipSyncSource": "true",
      "cleanOptions": "3"
    },
    "id": "c19ea379-feb7-4ca5-8f7f-5f2b5095ea62",
    "type": "TfsGit",
    "name": "DotNet-Core-Setup-Trusted",
    "url": "https://devdiv.visualstudio.com/DevDiv/_git/DotNet-Core-Setup-Trusted",
    "defaultBranch": "refs/heads/buildtools",
    "clean": "false",
    "checkoutSubmodules": false
  },
  "processParameters": {},
  "quality": "definition",
  "queue": {
    "id": 36,
    "name": "DotNet-Build",
    "pool": {
      "id": 39,
      "name": "DotNet-Build"
    }
  },
  "id": 6057,
  "name": "Core-Setup-Linux-Arm-BT",
  "path": "\\",
  "type": "build",
  "project": {
    "id": "0bdbc590-a062-4c3f-b0f6-9383f67865ee",
    "name": "DevDiv",
    "description": "Visual Studio and DevDiv team project for git source code repositories.  Work items will be added for Adams, Dev14 work items are tracked in vstfdevdiv.  ",
    "url": "https://devdiv.visualstudio.com/DefaultCollection/_apis/projects/0bdbc590-a062-4c3f-b0f6-9383f67865ee",
    "state": "wellFormed",
    "revision": 418097676,
    "visibility": "private"
  }
}<|MERGE_RESOLUTION|>--- conflicted
+++ resolved
@@ -364,12 +364,6 @@
       "value": null,
       "isSecret": true
     },
-<<<<<<< HEAD
-    "PB_DistroRid": {
-      "value": "ubuntu.14.04-arm"
-    },
-=======
->>>>>>> 95a70dc2
     "PB_TargetArchitecture": {
       "value": "arm"
     },
